--- conflicted
+++ resolved
@@ -5,7 +5,6 @@
 
 use crate::{CardKind, CardState, SchedulerConfig};
 
-<<<<<<< HEAD
 impl Card {
     #[must_use]
     pub fn new(owner_id: Uuid, kind: CardKind, today: NaiveDate, config: &SchedulerConfig) -> Self {
@@ -20,26 +19,6 @@
             lapses: 0,
             reviews: 0,
         }
-=======
-use super::Sm2State;
-
-/// Concrete card type used by the scheduler.
-pub type Card = GenericCard<Uuid, Uuid, CardKind, Sm2State>;
-
-/// Constructs a new scheduler card with SM-2 defaults.
-#[must_use]
-pub fn new_card(
-    owner_id: Uuid,
-    kind: CardKind,
-    today: NaiveDate,
-    config: &SchedulerConfig,
-) -> Card {
-    Card {
-        id: Uuid::new_v4(),
-        owner_id,
-        kind,
-        state: Sm2State::new(CardState::New, today, config.initial_ease_factor),
->>>>>>> 9b15db23
     }
 }
 
