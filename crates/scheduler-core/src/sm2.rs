--- conflicted
+++ resolved
@@ -58,11 +58,7 @@
     match previous_reviews {
         0 => 1,
         1 => 6,
-<<<<<<< HEAD
-        _ => scaled_interval(previous_interval, ease),
-=======
         _ => scaled_interval(previous_interval, f64::from(ease)),
->>>>>>> 9b15db23
     }
 }
 
@@ -70,7 +66,6 @@
     match previous_reviews {
         0 => 1,
         1 => 6,
-<<<<<<< HEAD
         _ => scaled_interval(previous_interval, ease * 1.3),
     }
 }
@@ -86,9 +81,6 @@
     #[allow(clippy::cast_possible_truncation, clippy::cast_sign_loss)]
     {
         clamped as u32
-=======
-        _ => scaled_interval(previous_interval, f64::from(ease) * 1.3_f64),
->>>>>>> 9b15db23
     }
 }
 
@@ -131,14 +123,7 @@
 fn state_after_grade(_current: CardState, grade: ReviewGrade) -> CardState {
     match grade {
         ReviewGrade::Again => CardState::Relearning,
-<<<<<<< HEAD
-        ReviewGrade::Hard | ReviewGrade::Good | ReviewGrade::Easy => match current {
-            CardState::New | CardState::Learning | CardState::Relearning => CardState::Review,
-            CardState::Review => CardState::Review,
-        },
-=======
         ReviewGrade::Hard | ReviewGrade::Good | ReviewGrade::Easy => CardState::Review,
->>>>>>> 9b15db23
     }
 }
 
