use std::error;
use std::fmt;
use std::io;
use std::path::{Path, PathBuf};

/// Input/output errors that can occur during configuration loading.
#[derive(Debug)]
pub struct IoError {
    pub path: PathBuf,
    pub source: io::Error,
}

impl IoError {
    /// Returns the path that failed to load.
    pub fn path(&self) -> &Path {
        &self.path
    }

    /// Returns the underlying IO error that caused the failure.
    pub fn io_error(&self) -> &io::Error {
        &self.source
    }
}

impl fmt::Display for IoError {
    fn fmt(&self, f: &mut fmt::Formatter<'_>) -> fmt::Result {
        write!(
            f,
            "failed to read config file {}: {}",
            self.path.display(),
            self.source
        )
    }
}

impl error::Error for IoError {
    fn source(&self) -> Option<&(dyn error::Error + 'static)> {
        Some(&self.source)
    }
}

/// Parse errors that can occur during configuration loading.
#[derive(Debug)]
pub struct ParseError {
    pub path: PathBuf,
    pub source: toml::de::Error,
}

impl ParseError {
    /// Returns the path of the configuration file that failed to parse.
    pub fn path(&self) -> &Path {
        &self.path
    }

    /// Returns the underlying TOML parse error.
    pub fn toml_error(&self) -> &toml::de::Error {
        &self.source
    }
}

impl fmt::Display for ParseError {
    fn fmt(&self, f: &mut fmt::Formatter<'_>) -> fmt::Result {
        write!(
            f,
            "failed to parse config file {}: {}",
            self.path.display(),
            self.source
        )
    }
}

impl error::Error for ParseError {
    fn source(&self) -> Option<&(dyn error::Error + 'static)> {
        Some(&self.source)
    }
}

/// Errors that can occur while loading configuration from external sources.
#[derive(Debug)]
pub enum ConfigError {
    /// The requested configuration file could not be read.
    Io(IoError),
    /// The configuration file contained invalid TOML.
    Parse(ParseError),
    /// Neither the CLI nor configuration file provided any PGN inputs.
    NoInputs,
}

impl fmt::Display for ConfigError {
    fn fmt(&self, f: &mut fmt::Formatter<'_>) -> fmt::Result {
        match self {
            Self::Io(error) => fmt::Display::fmt(error, f),
            Self::Parse(error) => fmt::Display::fmt(error, f),
            Self::NoInputs => write!(f, "no PGN inputs were provided via CLI or config file"),
        }
    }
}

impl error::Error for ConfigError {
    fn source(&self) -> Option<&(dyn error::Error + 'static)> {
        match self {
            Self::Io(error) => Some(error),
            Self::Parse(error) => Some(error),
            Self::NoInputs => None,
        }
    }
}

#[cfg(test)]
mod tests {
    use super::*;
    use serde::de::Error as _;
    use std::error::Error;
    use std::io;
    use std::path::PathBuf;

    #[test]
    fn test_io_error_creation_and_methods() {
        let path = PathBuf::from("/test/config.toml");
        let io_err = io::Error::new(io::ErrorKind::NotFound, "File not found");
        let error = IoError {
            path: path.clone(),
            source: io_err,
        };

        assert_eq!(error.path(), path.as_path());
        assert_eq!(error.io_error().kind(), io::ErrorKind::NotFound);
<<<<<<< HEAD
=======
        let source = error.source().unwrap();
        let io_source = source.downcast_ref::<io::Error>().unwrap();
        assert_eq!(io_source.kind(), io::ErrorKind::NotFound);
>>>>>>> a06a01ce
    }

    #[test]
    fn test_io_error_display() {
        let path = PathBuf::from("/test/config.toml");
        let io_err = io::Error::new(io::ErrorKind::PermissionDenied, "Permission denied");
        let error = IoError {
            path,
            source: io_err,
        };

        let display_str = format!("{}", error);
        assert!(display_str.contains("failed to read config file"));
        assert!(display_str.contains("/test/config.toml"));
        assert!(display_str.contains("Permission denied"));
    }

    #[test]
    fn test_io_error_source() {
        let path = PathBuf::from("/test/config.toml");
        let io_err = io::Error::new(io::ErrorKind::NotFound, "File not found");
        let error = IoError {
            path,
            source: io_err,
        };

        let source = Error::source(&error);
        assert!(source.is_some());
        let source_err = source.unwrap().downcast_ref::<io::Error>();
        assert!(source_err.is_some());
        assert_eq!(source_err.unwrap().kind(), io::ErrorKind::NotFound);
    }

    #[test]
    fn test_parse_error_creation_and_methods() {
        let path = PathBuf::from("/test/invalid.toml");
        let toml_err = toml::de::Error::custom("Invalid TOML syntax");
        let error = ParseError {
            path: path.clone(),
            source: toml_err,
        };

        assert_eq!(error.path(), path.as_path());
        let message = error.toml_error().to_string();
        assert!(message.contains("Invalid TOML syntax"));
    }

    #[test]
    fn test_parse_error_display() {
        let path = PathBuf::from("/test/invalid.toml");
        let toml_err = toml::de::Error::custom("Invalid TOML syntax");
        let error = ParseError {
            path,
            source: toml_err,
        };

        let display_str = format!("{}", error);
        assert!(display_str.contains("failed to parse config file"));
        assert!(display_str.contains("/test/invalid.toml"));
        assert!(display_str.contains("Invalid TOML syntax"));
    }

    #[test]
    fn test_parse_error_source() {
        let path = PathBuf::from("/test/invalid.toml");
        let toml_err = toml::de::Error::custom("Invalid TOML syntax");
        let error = ParseError {
            path,
            source: toml_err,
        };

        let source = Error::source(&error);
        assert!(source.is_some());
        let source_err = source.unwrap().downcast_ref::<toml::de::Error>();
        assert!(source_err.is_some());
    }

    #[test]
    fn test_config_error_io_variant() {
        let path = PathBuf::from("/test/config.toml");
        let io_err = io::Error::new(io::ErrorKind::NotFound, "File not found");
        let io_error = IoError {
            path,
            source: io_err,
        };
        let config_error = ConfigError::Io(io_error);
        let is_io = |error: &ConfigError| matches!(error, ConfigError::Io(_));
        assert!(is_io(&config_error));
        assert!(!is_io(&ConfigError::NoInputs));
    }

    #[test]
    fn test_config_error_variants() {
        let path = PathBuf::from("/test/invalid.toml");
        let toml_err = toml::de::Error::custom("Invalid TOML syntax");
        let parse_error = ParseError {
            path,
            source: toml_err,
        };
        let is_parse = |error: &ConfigError| matches!(error, ConfigError::Parse(_));
        let is_no_inputs = |error: &ConfigError| matches!(error, ConfigError::NoInputs);

        let parse_config = ConfigError::Parse(parse_error);
        assert!(is_parse(&parse_config));
        assert!(!is_parse(&ConfigError::Io(IoError {
            path: PathBuf::from("/other"),
            source: io::Error::new(io::ErrorKind::Other, "other"),
        })));

        let no_inputs = ConfigError::NoInputs;
        assert!(is_no_inputs(&no_inputs));
        assert!(!is_no_inputs(&parse_config));
    }

    #[test]
    fn test_config_error_display_io() {
        let path = PathBuf::from("/test/config.toml");
        let io_err = io::Error::new(io::ErrorKind::NotFound, "File not found");
        let io_error = IoError {
            path,
            source: io_err,
        };
        let config_error = ConfigError::Io(io_error);

        let display_str = format!("{}", config_error);
        assert!(display_str.contains("failed to read config file"));
        assert!(display_str.contains("/test/config.toml"));
        assert!(display_str.contains("File not found"));
    }

    #[test]
    fn test_config_error_display_parse() {
        let path = PathBuf::from("/test/invalid.toml");
        let toml_err = toml::de::Error::custom("Invalid TOML syntax");
        let parse_error = ParseError {
            path,
            source: toml_err,
        };
        let config_error = ConfigError::Parse(parse_error);

        let display_str = format!("{}", config_error);
        assert!(display_str.contains("failed to parse config file"));
        assert!(display_str.contains("/test/invalid.toml"));
        assert!(display_str.contains("Invalid TOML syntax"));
    }

    #[test]
    fn test_config_error_display_no_inputs() {
        let config_error = ConfigError::NoInputs;

        let display_str = format!("{}", config_error);
        assert_eq!(
            display_str,
            "no PGN inputs were provided via CLI or config file"
        );
    }

    #[test]
    fn test_config_error_source_io() {
        let path = PathBuf::from("/test/config.toml");
        let io_err = io::Error::new(io::ErrorKind::NotFound, "File not found");
        let io_error = IoError {
            path,
            source: io_err,
        };
        let config_error = ConfigError::Io(io_error);

        let source = config_error.source();
        assert!(source.is_some());
        let source_err = source.unwrap().downcast_ref::<IoError>();
        assert!(source_err.is_some());
    }

    #[test]
    fn test_config_error_source_parse() {
        let path = PathBuf::from("/test/invalid.toml");
        let toml_err = toml::de::Error::custom("Invalid TOML syntax");
        let parse_error = ParseError {
            path,
            source: toml_err,
        };
        let config_error = ConfigError::Parse(parse_error);

        let source = config_error.source();
        assert!(source.is_some());
        let source_err = source.unwrap().downcast_ref::<ParseError>();
        assert!(source_err.is_some());
    }

    #[test]
    fn test_config_error_source_no_inputs() {
        let config_error = ConfigError::NoInputs;

        let source = config_error.source();
        assert!(source.is_none());
    }

    #[test]
    fn test_io_error_debug() {
        let path = PathBuf::from("/test/config.toml");
        let io_err = io::Error::new(io::ErrorKind::NotFound, "File not found");
        let error = IoError {
            path,
            source: io_err,
        };

        let debug_str = format!("{:?}", error);
        assert!(debug_str.contains("IoError"));
        assert!(debug_str.contains("/test/config.toml"));
    }

    #[test]
    fn test_parse_error_debug() {
        let path = PathBuf::from("/test/invalid.toml");
        let toml_err = toml::de::Error::custom("Invalid TOML syntax");
        let error = ParseError {
            path,
            source: toml_err,
        };

        let debug_str = format!("{:?}", error);
        assert!(debug_str.contains("ParseError"));
        assert!(debug_str.contains("/test/invalid.toml"));
    }

    #[test]
    fn test_config_error_debug() {
        let config_error = ConfigError::NoInputs;

        let debug_str = format!("{:?}", config_error);
        assert!(debug_str.contains("NoInputs"));
    }
}<|MERGE_RESOLUTION|>--- conflicted
+++ resolved
@@ -125,12 +125,9 @@
 
         assert_eq!(error.path(), path.as_path());
         assert_eq!(error.io_error().kind(), io::ErrorKind::NotFound);
-<<<<<<< HEAD
-=======
         let source = error.source().unwrap();
         let io_source = source.downcast_ref::<io::Error>().unwrap();
         assert_eq!(io_source.kind(), io::ErrorKind::NotFound);
->>>>>>> a06a01ce
     }
 
     #[test]
