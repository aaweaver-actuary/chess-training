--- conflicted
+++ resolved
@@ -53,17 +53,10 @@
 
 #[derive(Default)]
 /// An in-memory implementation of the `Storage` trait, primarily used for testing purposes.
-<<<<<<< HEAD
 pub struct ImportInMemoryStore {
     positions: BTreeMap<PositionId, Position>,
     edges: BTreeMap<EdgeId, OpeningEdgeRecord>,
     repertoire_edges: BTreeSet<(String, String, EdgeId)>,
-=======
-pub struct InMemoryImportStore {
-    positions: BTreeMap<u64, Position>,
-    edges: BTreeMap<u64, OpeningEdgeRecord>,
-    repertoire_edges: BTreeSet<(String, String, u64)>,
->>>>>>> 59fda01d
     tactics: BTreeMap<u64, Tactic>,
 }
 
