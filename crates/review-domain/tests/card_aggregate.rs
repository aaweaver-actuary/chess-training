--- conflicted
+++ resolved
@@ -3,12 +3,7 @@
 use chrono::NaiveDate;
 
 use review_domain::{
-<<<<<<< HEAD
     CardAggregate, CardKind, EdgeId, OpeningCard, StoredCardState, TacticCard, ValidGrade,
-=======
-    CardAggregate, CardKind, GradeError, OpeningCard, ReviewRequest, StoredCardState, TacticCard,
-    ValidGrade,
->>>>>>> 437d2cf2
 };
 
 fn naive_date(year: i32, month: u32, day: u32) -> NaiveDate {
