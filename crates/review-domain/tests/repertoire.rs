--- conflicted
+++ resolved
@@ -1,10 +1,6 @@
 use review_domain::{
     ids::{EdgeId, PositionId},
-<<<<<<< HEAD
     repertoire::{Repertoire, RepertoireBuilder, RepertoireError, RepertoireMove},
-=======
-    repertoire::{Repertoire, RepertoireError, RepertoireMove, repertoire_::RepertoireBuilder},
->>>>>>> 59fda01d
 };
 
 #[test]
