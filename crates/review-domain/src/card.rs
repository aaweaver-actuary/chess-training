--- conflicted
+++ resolved
@@ -89,17 +89,10 @@
         let clone = original.clone();
 
         assert_eq!(original, clone);
-<<<<<<< HEAD
         let original_ptr = std::ptr::from_ref(&original);
         let clone_ptr = std::ptr::from_ref(&clone);
         assert!(std::ptr::eq(original_ptr, original_ptr));
         assert!(!std::ptr::eq(original_ptr, clone_ptr));
-=======
-        let original_ptr = std::ptr::addr_of!(original);
-        let clone_ptr = std::ptr::addr_of!(clone);
-        assert_eq!(original_ptr, original_ptr);
-        assert_ne!(original_ptr, clone_ptr);
->>>>>>> 3cff9731
     }
 
     #[test]
