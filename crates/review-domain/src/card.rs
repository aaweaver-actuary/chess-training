--- conflicted
+++ resolved
@@ -89,15 +89,10 @@
         let clone = original.clone();
 
         assert_eq!(original, clone);
-<<<<<<< HEAD
         let original_ptr = std::ptr::addr_of!(original);
         let clone_ptr = std::ptr::addr_of!(clone);
         assert_eq!(original_ptr, original_ptr);
         assert_ne!(original_ptr, clone_ptr);
-=======
-        assert!(ptr::eq(ptr::from_ref(&original), ptr::from_ref(&original)));
-        assert!(!ptr::eq(ptr::from_ref(&original), ptr::from_ref(&clone)));
->>>>>>> 1506afd1
     }
 
     #[test]
