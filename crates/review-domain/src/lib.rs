//! Core domain types shared across the chess training back-end services.

pub mod card;
pub mod card_aggregate;
pub mod card_kind;
pub mod card_state;
pub mod grade;
pub mod hash;
pub mod ids;
pub mod macros;
pub mod opening;
pub mod position;
pub mod repertoire;
pub mod review;
pub mod review_grade;
pub mod study_stage;
pub mod tactic;
pub mod unlock;

/// Generic flashcard definition used across services.
pub use card::Card;
/// Aggregate wrapper around the default card representation.
pub use card_aggregate::CardAggregate;
/// High-level classification of review cards.
pub use card_kind::CardKind;
/// Scheduling metadata tracked for each stored card.
pub use card_state::StoredCardState;
pub use card_state::bridge::{BridgeError as CardStateBridgeError, Sm2Runtime, StoredSnapshot};
/// Validated review grades and related errors.
pub use grade::{GradeError, ValidGrade};
/// Deterministic hashing helper backed by BLAKE3.
pub use hash::hash64;
/// Strongly typed identifier wrappers used across the crate.
<<<<<<< HEAD
pub use ids::{CardId, EdgeId, IdConversionError, LearnerId, MoveId, PositionId, TacticId};
=======
pub use ids::{CardId, EdgeId, IdConversionError, IdKind, MoveId, PositionId};
>>>>>>> 61cb1b61
/// Opening-focused request and payload types.
pub use opening::{EdgeInput, OpeningCard, OpeningEdge, OpeningEdgeHandle};
/// Normalized chess position representation and related errors.
pub use position::{ChessPosition, PositionError};
/// Opening repertoire store and associated move representation.
pub use repertoire::{Repertoire, RepertoireError, RepertoireMove};
/// Review submission payload capturing user input.
pub use review::ReviewRequest;
/// Grading scale for spaced repetition reviews.
pub use review_grade::ReviewGrade;
/// Learning stage classification for cards.
pub use study_stage::StudyStage;
/// Tactic-focused card payloads.
pub use tactic::TacticCard;
/// Unlock record details for progressive content releases.
pub use unlock::{UnlockDetail, UnlockRecord};<|MERGE_RESOLUTION|>--- conflicted
+++ resolved
@@ -31,11 +31,7 @@
 /// Deterministic hashing helper backed by BLAKE3.
 pub use hash::hash64;
 /// Strongly typed identifier wrappers used across the crate.
-<<<<<<< HEAD
 pub use ids::{CardId, EdgeId, IdConversionError, LearnerId, MoveId, PositionId, TacticId};
-=======
-pub use ids::{CardId, EdgeId, IdConversionError, IdKind, MoveId, PositionId};
->>>>>>> 61cb1b61
 /// Opening-focused request and payload types.
 pub use opening::{EdgeInput, OpeningCard, OpeningEdge, OpeningEdgeHandle};
 /// Normalized chess position representation and related errors.
