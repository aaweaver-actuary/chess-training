--- conflicted
+++ resolved
@@ -19,12 +19,8 @@
 
 /// Generic flashcard definition used across services.
 pub use card::Card;
-<<<<<<< HEAD
 /// Aggregate card representation with scheduling helpers.
 pub use card_aggregate::CardAggregate;
-=======
-pub use card_aggregate::{CardAggregate, CardAggregateError};
->>>>>>> 3cff9731
 /// High-level classification of review cards.
 pub use card_kind::CardKind;
 /// Scheduling metadata tracked for each stored card.
