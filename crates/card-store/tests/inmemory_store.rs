use std::collections::HashMap;
use std::num::NonZeroU8;

use card_store::config::StorageConfig;
use card_store::memory::InMemoryCardStore;
use card_store::model::{Card, CardKind, CardState, EdgeInput, Position, ReviewRequest, UnlockRecord};
use card_store::store::{CardStore, StoreError};
use chrono::{Duration, NaiveDate};

fn sample_position() -> Position {
    Position::new(
        "rnbqkbnr/pppppppp/8/8/8/8/PPPPPPPP/RNBQKBNR w KQkq - 0 1",
        0,
    )
    .expect("valid starting position")
}

fn sample_child_position() -> Position {
    Position::new(
        "rnbqkbnr/pppppppp/8/8/4P3/8/PPPP1PPP/RNBQKBNR b KQkq - 0 1",
        1,
    )
    .expect("valid child position")
}

<<<<<<< HEAD
/// Helper function to set up a card with the given state parameters.
/// Returns a tuple of (store, card) for testing.
fn setup_card_with_state(
=======
/// Helper function to set up a card with the standard e2e4 edge for testing.
/// Returns (store, card) tuple ready for review testing.
fn setup_card_for_review(
>>>>>>> 6bebe685
    review_date: NaiveDate,
    initial_interval: NonZeroU8,
    initial_ease: f32,
) -> (InMemoryCardStore, card_store::model::Card) {
    let store = InMemoryCardStore::new(StorageConfig::default());
    let position = store.upsert_position(sample_position()).unwrap();
    let child = store.upsert_position(sample_child_position()).unwrap();
    let edge = store
        .upsert_edge(EdgeInput {
            parent_id: position.id,
            move_uci: "e2e4".to_string(),
            move_san: "e4".to_string(),
            child_id: child.id,
        })
        .unwrap();

    let card = store
        .create_opening_card(
            "andy",
            &edge,
            CardState::new(review_date, initial_interval, initial_ease),
        )
        .unwrap();

    (store, card)
}

#[test]
fn position_creation_requires_valid_side_to_move() {
    let result = Position::new("rnbqkbnr/pppppppp/8/8/8/8/PPPPPPPP/RNBQKBNR", 0);
    assert!(result.is_err());
}

#[test]
fn position_creation_fails_with_missing_fields() {
    // Missing side to move, castling, en passant, halfmove, fullmove
    let result = Position::new("rnbqkbnr/pppppppp/8/8/8/8/PPPPPPPP/RNBQKBNR", 0);
    assert!(result.is_err());
}

#[test]
#[should_panic]
fn position_creation_fails_with_invalid_characters() {
    // Invalid character 'X' in FEN
    let result = Position::new(
        "rnbqkbnr/pppppppp/8/8/8/8/PPPPPPPP/RNBQKBNX w KQkq - 0 1",
        0,
    );
    assert!(result.is_err());
}

#[test]
#[should_panic]
fn position_creation_fails_with_extra_whitespace() {
    // Extra whitespace between fields
    let result = Position::new(
        "rnbqkbnr/pppppppp/8/8/8/8/PPPPPPPP/RNBQKBNR   w KQkq - 0 1",
        0,
    );
    assert!(result.is_err());
}

// This test should panic:
#[test]
#[should_panic]
fn position_creation_fails_with_too_many_fields() {
    // Too many fields in FEN
    let result = Position::new(
        "rnbqkbnr/pppppppp/8/8/8/8/PPPPPPPP/RNBQKBNR w KQkq - 0 1 extra",
        0,
    );
    assert!(result.is_err());
}

#[test]
fn upsert_position_is_idempotent() {
    let store = InMemoryCardStore::new(StorageConfig::default());
    let position = sample_position();

    let first = store.upsert_position(position.clone()).unwrap();
    let second = store.upsert_position(position.clone()).unwrap();

    assert_eq!(first.id, second.id);
    assert_eq!(first.fen, position.fen);
    assert_eq!(store.position_count().unwrap(), 1);
}

#[test]
fn inserting_edge_requires_parent_position() {
    let store = InMemoryCardStore::new(StorageConfig::default());
    let child = sample_child_position();
    store.upsert_position(child.clone()).unwrap();

    let edge_input = EdgeInput {
        parent_id: sample_position().id,
        move_uci: "e2e4".to_string(),
        move_san: "e4".to_string(),
        child_id: child.id,
    };

    let result = store.upsert_edge(edge_input.clone());
    assert!(
        matches!(result, Err(StoreError::MissingPosition { id }) if id == edge_input.parent_id)
    );
}

#[test]
fn inserting_edge_requires_child_position() {
    let store = InMemoryCardStore::new(StorageConfig::default());
    let parent = sample_position();
    store.upsert_position(parent.clone()).unwrap();

    let edge_input = EdgeInput {
        parent_id: parent.id,
        move_uci: "e2e4".to_string(),
        move_san: "e4".to_string(),
        child_id: sample_child_position().id,
    };

    let result = store.upsert_edge(edge_input.clone());
    assert!(matches!(result, Err(StoreError::MissingPosition { id }) if id == edge_input.child_id));
}

#[test]
fn due_cards_filter_out_future_entries() {
    let store = InMemoryCardStore::new(StorageConfig::default());
    let position = store.upsert_position(sample_position()).unwrap();
    let child = store.upsert_position(sample_child_position()).unwrap();
    let edge = store
        .upsert_edge(EdgeInput {
            parent_id: position.id,
            move_uci: "e2e4".to_string(),
            move_san: "e4".to_string(),
            child_id: child.id,
        })
        .unwrap();

    let past = NaiveDate::from_ymd_opt(2023, 12, 1).unwrap();
    let future = NaiveDate::from_ymd_opt(2023, 12, 5).unwrap();

    store
        .create_opening_card(
            "andy",
            &edge,
            CardState::new(past, NonZeroU8::new(1).unwrap(), 2.5),
        )
        .unwrap();
    store
        .create_opening_card(
            "andy",
            &edge,
            CardState::new(future, NonZeroU8::new(1).unwrap(), 2.5),
        )
        .unwrap();

    let due_cards = store.fetch_due_cards("andy", past).unwrap();
    assert_eq!(due_cards.len(), 1);
    assert!(due_cards[0].state.due_on <= past);
}

#[test]
fn unlock_records_are_unique_per_day() {
    let store = InMemoryCardStore::new(StorageConfig::default());
    let date = NaiveDate::from_ymd_opt(2024, 1, 2).unwrap();
    let edge_id = 42;
    let record = UnlockRecord {
        owner_id: "andy".to_string(),
        edge_id,
        unlocked_on: date,
    };

    store.record_unlock(record.clone()).unwrap();
    let second = store.record_unlock(record);
    assert!(
        matches!(second, Err(StoreError::DuplicateUnlock { edge, day }) if edge == edge_id && day == date)
    );
}

#[test]
fn unlock_same_edge_on_different_days() {
    let store = InMemoryCardStore::new(StorageConfig::default());
    let edge_id = 42;
    let day1 = NaiveDate::from_ymd_opt(2024, 1, 2).unwrap();
    let day2 = NaiveDate::from_ymd_opt(2024, 1, 3).unwrap();

    let record1 = UnlockRecord {
        owner_id: "andy".to_string(),
        edge_id,
        unlocked_on: day1,
    };
    let record2 = UnlockRecord {
        owner_id: "andy".to_string(),
        edge_id,
        unlocked_on: day2,
    };

    store.record_unlock(record1).unwrap();
    let result = store.record_unlock(record2);
    assert!(
        result.is_ok(),
        "Same edge should be unlockable on different days"
    );
}

#[test]
fn importing_longer_line_preserves_existing_progress() {
    const START_FEN: &str = "rnbqkbnr/pppppppp/8/8/8/8/PPPPPPPP/RNBQKBNR w KQkq - 0 1";
    const E4_FEN: &str = "rnbqkbnr/pppppppp/8/8/4P3/8/PPPP1PPP/RNBQKBNR b KQkq - 0 1";
    const E5_FEN: &str = "rnbqkbnr/pppp1ppp/8/4p3/4P3/8/PPPP1PPP/RNBQKBNR w KQkq - 0 2";
    const NF3_FEN: &str = "rnbqkbnr/pppp1ppp/8/4p3/4P3/5N2/PPPP1PPP/RNBQKB1R b KQkq - 1 2";
    const NC6_FEN: &str = "r1bqkbnr/pppp1ppp/2n5/4p3/4P3/5N2/PPPP1PPP/RNBQKB1R w KQkq - 2 3";
    const BC4_FEN: &str = "r1bqkbnr/pppp1ppp/2n5/4p3/2B1P3/5N2/PPPP1PPP/RNBQK2R b KQkq - 3 3";
    const BC5_FEN: &str = "r1bqk1nr/pppp1ppp/2n5/2b1p3/2B1P3/5N2/PPPP1PPP/RNBQK2R w KQkq - 4 4";
    const C3_FEN: &str = "r1bqk1nr/pppp1ppp/2n5/2b1p3/2B1P3/2P2N2/PP1P1PPP/RNBQK2R b KQkq - 0 4";

    let store = InMemoryCardStore::new(StorageConfig::default());
    let initial_interval = NonZeroU8::new(1).unwrap();
    let owner = "learner";

    // Initial import containing moves up to 3.Bc4.
    let start = store
        .upsert_position(Position::new(START_FEN, 0).expect("start position"))
        .expect("store start");
    let e4_pos = store
        .upsert_position(Position::new(E4_FEN, 1).expect("after 1.e4"))
        .expect("store e4");
    let e5_pos = store
        .upsert_position(Position::new(E5_FEN, 2).expect("after 1...e5"))
        .expect("store e5");
    let nf3_pos = store
        .upsert_position(Position::new(NF3_FEN, 3).expect("after 2.Nf3"))
        .expect("store Nf3");
    let nc6_pos = store
        .upsert_position(Position::new(NC6_FEN, 4).expect("after 2...Nc6"))
        .expect("store Nc6");
    let bc4_pos = store
        .upsert_position(Position::new(BC4_FEN, 5).expect("after 3.Bc4"))
        .expect("store Bc4");

    let edge_e4 = store
        .upsert_edge(EdgeInput {
            parent_id: start.id,
            move_uci: "e2e4".to_string(),
            move_san: "e4".to_string(),
            child_id: e4_pos.id,
        })
        .expect("edge 1.e4");
    let _edge_e5 = store
        .upsert_edge(EdgeInput {
            parent_id: e4_pos.id,
            move_uci: "e7e5".to_string(),
            move_san: "e5".to_string(),
            child_id: e5_pos.id,
        })
        .expect("edge 1...e5");
    let edge_nf3 = store
        .upsert_edge(EdgeInput {
            parent_id: e5_pos.id,
            move_uci: "g1f3".to_string(),
            move_san: "Nf3".to_string(),
            child_id: nf3_pos.id,
        })
        .expect("edge 2.Nf3");
    let _edge_nc6 = store
        .upsert_edge(EdgeInput {
            parent_id: nf3_pos.id,
            move_uci: "b8c6".to_string(),
            move_san: "Nc6".to_string(),
            child_id: nc6_pos.id,
        })
        .expect("edge 2...Nc6");
    let edge_bc4 = store
        .upsert_edge(EdgeInput {
            parent_id: nc6_pos.id,
            move_uci: "f1c4".to_string(),
            move_san: "Bc4".to_string(),
            child_id: bc4_pos.id,
        })
        .expect("edge 3.Bc4");

    let white_edges = vec![edge_e4.clone(), edge_nf3.clone(), edge_bc4.clone()];
    let mut edge_to_card: HashMap<u64, u64> = HashMap::new();
    let start_day = NaiveDate::from_ymd_opt(2024, 1, 1).unwrap();
    let initial_state = CardState::new(start_day, initial_interval, 2.5);

    for edge in &white_edges {
        let card = store
            .create_opening_card(owner, edge, initial_state.clone())
            .expect("create opening card");
        edge_to_card.insert(edge.id, card.id);
    }

    // Simulate a week of study by reviewing each card on its due date.
    let mut baseline: HashMap<u64, Card> = HashMap::new();
    for (edge_id, card_id) in &edge_to_card {
        let mut review_day = start_day;
        let mut latest: Option<Card> = None;
        for _ in 0..3 {
            let card = store
                .record_review(ReviewRequest {
                    card_id: *card_id,
                    reviewed_on: review_day,
                    grade: 4,
                })
                .expect("record review");
            review_day = card.state.due_on;
            latest = Some(card);
        }

        let card = latest.expect("at least one review per card");
        match card.kind {
            CardKind::Opening { edge_id: stored_edge_id } => {
                assert_eq!(stored_edge_id, *edge_id);
            }
            _ => panic!("expected opening card"),
        }
        baseline.insert(*edge_id, card);
    }

    // Second import arrives a week later with additional moves 3...Bc5 4.c3.
    let import_day = start_day + Duration::days(7);
    let import_state = CardState::new(import_day, initial_interval, 2.5);

    let bc5_pos = store
        .upsert_position(Position::new(BC5_FEN, 6).expect("after 3...Bc5"))
        .expect("store Bc5");
    let c3_pos = store
        .upsert_position(Position::new(C3_FEN, 7).expect("after 4.c3"))
        .expect("store c3");

    let edge_bc5 = store
        .upsert_edge(EdgeInput {
            parent_id: bc4_pos.id,
            move_uci: "f8c5".to_string(),
            move_san: "Bc5".to_string(),
            child_id: bc5_pos.id,
        })
        .expect("edge 3...Bc5");
    let edge_c3 = store
        .upsert_edge(EdgeInput {
            parent_id: edge_bc5.child_id,
            move_uci: "c2c3".to_string(),
            move_san: "c3".to_string(),
            child_id: c3_pos.id,
        })
        .expect("edge 4.c3");

    // Re-importing the earlier moves should not change their scheduling metadata.
    for edge in &white_edges {
        let card = store
            .create_opening_card(owner, edge, import_state.clone())
            .expect("re-import opening card");
        let original = baseline
            .get(&edge.id)
            .expect("baseline card missing for edge");
        assert_eq!(card, *original, "card state changed for {}", edge.move_san);
    }

    // The new move becomes the only item due on the import day.
    let new_card = store
        .create_opening_card(owner, &edge_c3, import_state.clone())
        .expect("create new move card");
    assert_eq!(
        new_card.state,
        CardState::new(import_day, initial_interval, 2.5),
        "new card should use default scheduling state",
    );

    let due_cards = store
        .fetch_due_cards(owner, import_day)
        .expect("fetch due cards");
    assert_eq!(due_cards.len(), 1, "only the new move should be due");
    assert_eq!(due_cards[0].id, new_card.id, "unexpected card queued");

    // Ensure the opponent move was recorded but does not create a learner card.
    // Only the learner's moves should result in card creation; opponent moves like Bc5
    // should not create a learner card. This assertion validates that behavior.
    assert!(!baseline.contains_key(&edge_bc5.id));
}

#[test]
fn unlock_different_edges_on_same_day() {
    let store = InMemoryCardStore::new(StorageConfig::default());
    let date = NaiveDate::from_ymd_opt(2024, 1, 2).unwrap();
    let edge_id1 = 42;
    let edge_id2 = 43;

    let record1 = UnlockRecord {
        owner_id: "andy".to_string(),
        edge_id: edge_id1,
        unlocked_on: date,
    };
    let record2 = UnlockRecord {
        owner_id: "andy".to_string(),
        edge_id: edge_id2,
        unlocked_on: date,
    };

    store.record_unlock(record1).unwrap();
    let result = store.record_unlock(record2);
    assert!(
        result.is_ok(),
        "Different edges should be unlockable on the same day"
    );
}

#[test]
fn reviews_update_due_date_using_grade_logic() {
    let review_date = NaiveDate::from_ymd_opt(2024, 2, 10).unwrap();
<<<<<<< HEAD
    let (store, card) = setup_card_with_state(review_date, NonZeroU8::new(1).unwrap(), 2.5);
=======
    let (store, card) = setup_card_for_review(review_date, NonZeroU8::new(1).unwrap(), 2.5);
>>>>>>> 6bebe685

    let updated_card = store
        .record_review(ReviewRequest {
            card_id: card.id,
            reviewed_on: review_date,
            grade: 4,
        })
        .unwrap();

    assert!(updated_card.state.due_on > review_date);
    assert_eq!(updated_card.state.last_reviewed_on, Some(review_date));
    assert_eq!(updated_card.state.consecutive_correct, 1);
}

#[test]
fn grade_0_resets_interval_and_decreases_ease_factor() {
    let review_date = NaiveDate::from_ymd_opt(2024, 2, 10).unwrap();
    let initial_interval = NonZeroU8::new(5).unwrap();
    let initial_ease = 2.5;
<<<<<<< HEAD
    let (store, card) = setup_card_with_state(review_date, initial_interval, initial_ease);
=======
    let (store, card) = setup_card_for_review(review_date, initial_interval, initial_ease);
>>>>>>> 6bebe685

    let updated_card = store
        .record_review(ReviewRequest {
            card_id: card.id,
            reviewed_on: review_date,
            grade: 0,
        })
        .unwrap();

    // Grade 0: interval resets to 1
    assert_eq!(updated_card.state.interval.get(), 1);
    // Grade 0: ease_factor decreases by -0.3, clamped to 1.3 minimum
    assert_eq!(updated_card.state.ease_factor, 2.2); // 2.5 - 0.3 = 2.2
    // Grade 0: consecutive_correct resets to 0
    assert_eq!(updated_card.state.consecutive_correct, 0);
    assert_eq!(updated_card.state.last_reviewed_on, Some(review_date));
    // Due date should be review_date + 1 day
    assert_eq!(
        updated_card.state.due_on,
        review_date + chrono::Duration::days(1)
    );
}

#[test]
fn grade_1_resets_interval_with_smaller_ease_penalty() {
    let review_date = NaiveDate::from_ymd_opt(2024, 2, 10).unwrap();
    let initial_interval = NonZeroU8::new(10).unwrap();
    let initial_ease = 2.0;
<<<<<<< HEAD
    let (store, card) = setup_card_with_state(review_date, initial_interval, initial_ease);
=======
    let (store, card) = setup_card_for_review(review_date, initial_interval, initial_ease);
>>>>>>> 6bebe685

    let updated_card = store
        .record_review(ReviewRequest {
            card_id: card.id,
            reviewed_on: review_date,
            grade: 1,
        })
        .unwrap();

    // Grade 1: interval resets to 1
    assert_eq!(updated_card.state.interval.get(), 1);
    // Grade 1: ease_factor decreases by -0.15
    assert_eq!(updated_card.state.ease_factor, 1.85); // 2.0 - 0.15 = 1.85
    // Grade 1: consecutive_correct resets to 0
    assert_eq!(updated_card.state.consecutive_correct, 0);
    assert_eq!(updated_card.state.last_reviewed_on, Some(review_date));
}

#[test]
fn grade_2_maintains_interval_with_small_ease_penalty() {
    let review_date = NaiveDate::from_ymd_opt(2024, 2, 10).unwrap();
    let initial_interval = NonZeroU8::new(7).unwrap();
    let initial_ease = 2.5;
<<<<<<< HEAD
    let (store, card) = setup_card_with_state(review_date, initial_interval, initial_ease);
=======
    let (store, card) = setup_card_for_review(review_date, initial_interval, initial_ease);
>>>>>>> 6bebe685

    let updated_card = store
        .record_review(ReviewRequest {
            card_id: card.id,
            reviewed_on: review_date,
            grade: 2,
        })
        .unwrap();

    // Grade 2: interval remains the same
    assert_eq!(updated_card.state.interval.get(), 7);
    // Grade 2: ease_factor decreases by -0.05
    assert_eq!(updated_card.state.ease_factor, 2.45); // 2.5 - 0.05 = 2.45
    // Grade 2: consecutive_correct resets to 0
    assert_eq!(updated_card.state.consecutive_correct, 0);
    assert_eq!(updated_card.state.last_reviewed_on, Some(review_date));
    // Due date should be review_date + 7 days
    assert_eq!(
        updated_card.state.due_on,
        review_date + chrono::Duration::days(7)
    );
}

#[test]
fn grade_3_increments_interval_and_streak() {
    let review_date = NaiveDate::from_ymd_opt(2024, 2, 10).unwrap();
    let initial_interval = NonZeroU8::new(3).unwrap();
    let initial_ease = 2.5;
<<<<<<< HEAD
    let (store, card) = setup_card_with_state(review_date, initial_interval, initial_ease);
=======
    let (store, card) = setup_card_for_review(review_date, initial_interval, initial_ease);
>>>>>>> 6bebe685

    let updated_card = store
        .record_review(ReviewRequest {
            card_id: card.id,
            reviewed_on: review_date,
            grade: 3,
        })
        .unwrap();

    // Grade 3: interval increments by 1
    assert_eq!(updated_card.state.interval.get(), 4); // 3 + 1 = 4
    // Grade 3: ease_factor remains unchanged (delta = 0.0)
    assert_eq!(updated_card.state.ease_factor, 2.5);
    // Grade 3: consecutive_correct increments
    assert_eq!(updated_card.state.consecutive_correct, 1);
    assert_eq!(updated_card.state.last_reviewed_on, Some(review_date));
    // Due date should be review_date + 4 days
    assert_eq!(
        updated_card.state.due_on,
        review_date + chrono::Duration::days(4)
    );
}

#[test]
fn grade_0_clamps_ease_factor_to_minimum() {
    let review_date = NaiveDate::from_ymd_opt(2024, 2, 10).unwrap();
    let initial_interval = NonZeroU8::new(5).unwrap();
    // Start with ease_factor near minimum
    let initial_ease = 1.4;
<<<<<<< HEAD
    let (store, card) = setup_card_with_state(review_date, initial_interval, initial_ease);
=======
    let (store, card) = setup_card_for_review(review_date, initial_interval, initial_ease);
>>>>>>> 6bebe685

    let updated_card = store
        .record_review(ReviewRequest {
            card_id: card.id,
            reviewed_on: review_date,
            grade: 0,
        })
        .unwrap();

    // Grade 0: ease_factor decreases by -0.3, but should be clamped to 1.3 minimum
    // 1.4 - 0.3 = 1.1, but clamped to 1.3
    assert_eq!(updated_card.state.ease_factor, 1.3);
}

#[test]
fn grade_4_clamps_ease_factor_to_maximum() {
    let review_date = NaiveDate::from_ymd_opt(2024, 2, 10).unwrap();
    let initial_interval = NonZeroU8::new(5).unwrap();
    // Start with ease_factor near maximum
    let initial_ease = 2.7;
<<<<<<< HEAD
    let (store, card) = setup_card_with_state(review_date, initial_interval, initial_ease);
=======
    let (store, card) = setup_card_for_review(review_date, initial_interval, initial_ease);
>>>>>>> 6bebe685

    let updated_card = store
        .record_review(ReviewRequest {
            card_id: card.id,
            reviewed_on: review_date,
            grade: 4,
        })
        .unwrap();

    // Grade 4: ease_factor increases by 0.15, but should be clamped to 2.8 maximum
    // 2.7 + 0.15 = 2.85, but clamped to 2.8
    assert_eq!(updated_card.state.ease_factor, 2.8);
}<|MERGE_RESOLUTION|>--- conflicted
+++ resolved
@@ -23,15 +23,9 @@
     .expect("valid child position")
 }
 
-<<<<<<< HEAD
-/// Helper function to set up a card with the given state parameters.
-/// Returns a tuple of (store, card) for testing.
-fn setup_card_with_state(
-=======
 /// Helper function to set up a card with the standard e2e4 edge for testing.
 /// Returns (store, card) tuple ready for review testing.
 fn setup_card_for_review(
->>>>>>> 6bebe685
     review_date: NaiveDate,
     initial_interval: NonZeroU8,
     initial_ease: f32,
@@ -441,11 +435,7 @@
 #[test]
 fn reviews_update_due_date_using_grade_logic() {
     let review_date = NaiveDate::from_ymd_opt(2024, 2, 10).unwrap();
-<<<<<<< HEAD
-    let (store, card) = setup_card_with_state(review_date, NonZeroU8::new(1).unwrap(), 2.5);
-=======
     let (store, card) = setup_card_for_review(review_date, NonZeroU8::new(1).unwrap(), 2.5);
->>>>>>> 6bebe685
 
     let updated_card = store
         .record_review(ReviewRequest {
@@ -465,11 +455,7 @@
     let review_date = NaiveDate::from_ymd_opt(2024, 2, 10).unwrap();
     let initial_interval = NonZeroU8::new(5).unwrap();
     let initial_ease = 2.5;
-<<<<<<< HEAD
-    let (store, card) = setup_card_with_state(review_date, initial_interval, initial_ease);
-=======
     let (store, card) = setup_card_for_review(review_date, initial_interval, initial_ease);
->>>>>>> 6bebe685
 
     let updated_card = store
         .record_review(ReviewRequest {
@@ -498,11 +484,7 @@
     let review_date = NaiveDate::from_ymd_opt(2024, 2, 10).unwrap();
     let initial_interval = NonZeroU8::new(10).unwrap();
     let initial_ease = 2.0;
-<<<<<<< HEAD
-    let (store, card) = setup_card_with_state(review_date, initial_interval, initial_ease);
-=======
     let (store, card) = setup_card_for_review(review_date, initial_interval, initial_ease);
->>>>>>> 6bebe685
 
     let updated_card = store
         .record_review(ReviewRequest {
@@ -526,11 +508,7 @@
     let review_date = NaiveDate::from_ymd_opt(2024, 2, 10).unwrap();
     let initial_interval = NonZeroU8::new(7).unwrap();
     let initial_ease = 2.5;
-<<<<<<< HEAD
-    let (store, card) = setup_card_with_state(review_date, initial_interval, initial_ease);
-=======
     let (store, card) = setup_card_for_review(review_date, initial_interval, initial_ease);
->>>>>>> 6bebe685
 
     let updated_card = store
         .record_review(ReviewRequest {
@@ -559,11 +537,7 @@
     let review_date = NaiveDate::from_ymd_opt(2024, 2, 10).unwrap();
     let initial_interval = NonZeroU8::new(3).unwrap();
     let initial_ease = 2.5;
-<<<<<<< HEAD
-    let (store, card) = setup_card_with_state(review_date, initial_interval, initial_ease);
-=======
     let (store, card) = setup_card_for_review(review_date, initial_interval, initial_ease);
->>>>>>> 6bebe685
 
     let updated_card = store
         .record_review(ReviewRequest {
@@ -593,11 +567,7 @@
     let initial_interval = NonZeroU8::new(5).unwrap();
     // Start with ease_factor near minimum
     let initial_ease = 1.4;
-<<<<<<< HEAD
-    let (store, card) = setup_card_with_state(review_date, initial_interval, initial_ease);
-=======
     let (store, card) = setup_card_for_review(review_date, initial_interval, initial_ease);
->>>>>>> 6bebe685
 
     let updated_card = store
         .record_review(ReviewRequest {
@@ -618,11 +588,7 @@
     let initial_interval = NonZeroU8::new(5).unwrap();
     // Start with ease_factor near maximum
     let initial_ease = 2.7;
-<<<<<<< HEAD
-    let (store, card) = setup_card_with_state(review_date, initial_interval, initial_ease);
-=======
     let (store, card) = setup_card_for_review(review_date, initial_interval, initial_ease);
->>>>>>> 6bebe685
 
     let updated_card = store
         .record_review(ReviewRequest {
