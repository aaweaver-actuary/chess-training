--- conflicted
+++ resolved
@@ -202,13 +202,6 @@
         }
     }
 
-<<<<<<< HEAD
-    /// Filters and sorts cards that are due for review.
-    ///
-    /// Returns all cards belonging to `owner_id` with a due date on or before `as_of`.
-    /// Results are sorted by due date first, then by card ID for consistent ordering.
-=======
->>>>>>> 23e7dfc7
     fn collect_due_cards_for_owner(
         cards: &HashMap<u64, Card>,
         owner_id: &str,
@@ -343,14 +336,11 @@
     }
 }
 
-<<<<<<< HEAD
-=======
 /// Intermediate representation of review state changes before they are committed to a card's state.
 ///
 /// This struct encapsulates the computed scheduling parameters (interval, ease factor, streak, and due date)
 /// derived from a review. It separates the calculation logic from the mutation of the card's state,
 /// allowing the transition to be validated or inspected before being applied.
->>>>>>> 23e7dfc7
 #[derive(Debug, Clone, Copy, PartialEq)]
 struct ReviewTransition {
     interval: NonZeroU8,
