use crate::{PositionError, hash64};

/// Chess position represented by a FEN string.
#[derive(Clone, Debug, PartialEq, Eq)]
pub struct ChessPosition {
    /// Stable identifier derived from the [`fen`](Self::fen).
    pub id: u64,
    /// Full FEN string.
    pub fen: String,
    /// Side to move extracted from the FEN (`'w'` or `'b'`).
    pub side_to_move: char,
    /// Distance in plies from the start position.
    pub ply: u32,
}

impl ChessPosition {
    /// Creates a new [`Position`] using a deterministic hash of the FEN as the identifier.
    ///
    /// # Errors
    ///
<<<<<<< HEAD
    /// Returns [`PositionError::InvalidSideToMove`] when the FEN omits or provides an invalid
    /// side-to-move field.
=======
    /// Returns [`PositionError::MalformedFen`] when the FEN does not contain exactly 6
    /// space-delimited fields, or when any field is empty.
    ///
    /// Returns [`PositionError::InvalidSideToMove`] when the FEN does not contain a
    /// valid side-to-move segment.
    ///
    /// Returns [`PositionError::InvalidPiecePlacement`] when the FEN contains invalid
    /// characters in the piece placement field.
    #[must_use = "inspect the result to detect invalid chess positions"]
>>>>>>> 9b15db23
    pub fn new(fen: impl Into<String>, ply: u32) -> Result<Self, PositionError> {
        let fen = fen.into();
        let parts: Vec<&str> = fen.split(' ').collect();
        if parts.len() != 6 || parts.iter().any(|segment| segment.is_empty()) {
            return Err(PositionError::MalformedFen);
        }

        let side_to_move = parts[1]
            .chars()
            .next()
            .filter(|c| matches!(c, 'w' | 'b'))
            .ok_or(PositionError::InvalidSideToMove)?;

        if !parts[0].chars().all(|c| {
            matches!(
                c,
                '/' | '1'
                    ..='8' | 'K' | 'Q' | 'R' | 'B' | 'N' | 'P' | 'k' | 'q' | 'r' | 'b' | 'n' | 'p'
            )
        }) {
            return Err(PositionError::InvalidPiecePlacement);
        }
        let id = hash64(&[fen.as_bytes()]);
        Ok(Self {
            id,
            fen,
            side_to_move,
            ply,
        })
    }
}<|MERGE_RESOLUTION|>--- conflicted
+++ resolved
@@ -18,10 +18,6 @@
     ///
     /// # Errors
     ///
-<<<<<<< HEAD
-    /// Returns [`PositionError::InvalidSideToMove`] when the FEN omits or provides an invalid
-    /// side-to-move field.
-=======
     /// Returns [`PositionError::MalformedFen`] when the FEN does not contain exactly 6
     /// space-delimited fields, or when any field is empty.
     ///
@@ -31,7 +27,6 @@
     /// Returns [`PositionError::InvalidPiecePlacement`] when the FEN contains invalid
     /// characters in the piece placement field.
     #[must_use = "inspect the result to detect invalid chess positions"]
->>>>>>> 9b15db23
     pub fn new(fen: impl Into<String>, ply: u32) -> Result<Self, PositionError> {
         let fen = fen.into();
         let parts: Vec<&str> = fen.split(' ').collect();
