use std::num::NonZeroU8;

use chrono::{Duration, NaiveDate};

use crate::model::{ReviewRequest, StoredCardState};
use crate::store::StoreError;

#[derive(Debug, Clone, Copy, PartialEq, Eq)]
struct ValidGrade(u8);

impl ValidGrade {
    #[inline]
    fn as_u8(self) -> u8 {
        self.0
    }

    #[inline]
    fn is_correct(self) -> bool {
        self.0 >= 3
    }
}

impl TryFrom<u8> for ValidGrade {
    type Error = StoreError;

    fn try_from(value: u8) -> Result<Self, Self::Error> {
        if value <= 4 {
            Ok(Self(value))
        } else {
            Err(StoreError::InvalidGrade { grade: value })
        }
    }
}

#[derive(Debug, Clone, Copy, PartialEq)]
pub(super) struct ReviewTransition {
    interval: NonZeroU8,
    ease: f32,
    streak: u32,
    due_on: NaiveDate,
}

pub(super) fn apply_review(
    state: &mut StoredCardState,
    review: &ReviewRequest,
) -> Result<(), StoreError> {
    let transition = derive_review_transition(state, review)?;
    commit_review_transition(state, review.reviewed_on, transition);
    Ok(())
}

fn derive_review_transition(
    state: &StoredCardState,
    review: &ReviewRequest,
) -> Result<ReviewTransition, StoreError> {
    let grade = validate_grade(review.grade)?;
    let interval = interval_after_grade(state.interval, grade);
    let ease = ease_after_grade(state.ease_factor, grade);
    Ok(finalize_transition(state, review, grade, interval, ease))
}

fn validate_grade(grade: u8) -> Result<ValidGrade, StoreError> {
    grade.try_into()
}

#[cfg_attr(not(test), allow(dead_code))]
fn interval_after_grade(interval: NonZeroU8, grade: u8) -> Result<NonZeroU8, StoreError> {
    validate_grade(grade)?;
    Ok(interval_after_grade_validated(interval, grade))
}

fn interval_after_grade_validated(interval: NonZeroU8, grade: u8) -> NonZeroU8 {
    match grade {
        0 | 1 => NonZeroU8::new(1).unwrap(),
        2 => interval,
        3 => {
            let next = interval.get().saturating_add(1);
            NonZeroU8::new(next).unwrap()
        }
        _ => {
            let doubled = interval.get().saturating_mul(2);
            NonZeroU8::new(doubled).unwrap()
        }
    }
}

#[cfg_attr(not(test), allow(dead_code))]
fn ease_after_grade(current: f32, grade: u8) -> Result<f32, StoreError> {
    validate_grade(grade)?;
    Ok(ease_after_grade_validated(current, grade))
}

fn ease_after_grade_validated(current: f32, grade: u8) -> f32 {
    let delta = ease_delta_for_grade_validated(grade);
    (current + delta).clamp(1.3, 2.8)
}

#[cfg_attr(not(test), allow(dead_code))]
fn ease_delta_for_grade(grade: u8) -> Result<f32, StoreError> {
    validate_grade(grade)?;
    Ok(ease_delta_for_grade_validated(grade))
}

fn ease_delta_for_grade_validated(grade: u8) -> f32 {
    match grade {
        0 => -0.3,
        1 => -0.15,
        2 => -0.05,
        3 => 0.0,
        4 => 0.15,
        _ => {
            // Defensive: unreachable, but return neutral value if ever violated
            0.0
        }
    }
}

fn finalize_transition(
    state: &StoredCardState,
    review: &ReviewRequest,
    grade: ValidGrade,
    interval: NonZeroU8,
    ease: f32,
) -> ReviewTransition {
    let streak = next_streak(state.consecutive_correct, grade);
    let due_on = due_date_for_review(review.reviewed_on, interval);
    ReviewTransition {
        interval,
        ease,
        streak,
        due_on,
    }
}

fn next_streak(current: u32, grade: ValidGrade) -> u32 {
    if grade.is_correct() {
        current.saturating_add(1)
    } else {
        0
    }
}

fn due_date_for_review(reviewed_on: NaiveDate, interval: NonZeroU8) -> NaiveDate {
    reviewed_on + Duration::days(i64::from(interval.get()))
}

fn commit_review_transition(
    state: &mut StoredCardState,
    reviewed_on: NaiveDate,
    transition: ReviewTransition,
) {
    state.interval = transition.interval;
    state.ease_factor = transition.ease;
    state.consecutive_correct = transition.streak;
    state.last_reviewed_on = Some(reviewed_on);
    state.due_on = transition.due_on;
}

#[cfg(all(test, not(coverage)))]
mod tests {
    use super::*;
    fn naive_date(year: i32, month: u32, day: u32) -> NaiveDate {
        NaiveDate::from_ymd_opt(year, month, day).expect("valid date")
    }

    fn sample_state() -> StoredCardState {
        StoredCardState::new(naive_date(2023, 1, 1), NonZeroU8::new(1).unwrap(), 2.5)
    }

    fn sample_review(grade: u8) -> ReviewRequest {
        ReviewRequest {
            card_id: 1,
            reviewed_on: naive_date(2023, 1, 1),
            grade,
        }
    }

    fn valid_grade(grade: u8) -> ValidGrade {
        ValidGrade::try_from(grade).expect("valid grade")
    }

    #[test]
    fn apply_review_updates_state_fields() {
        let mut state = sample_state();
        let review = sample_review(3);
        apply_review(&mut state, &review).expect("valid review");
        assert_eq!(state.last_reviewed_on, Some(naive_date(2023, 1, 1)));
        assert_eq!(state.consecutive_correct, 1);
    }

    #[test]
    fn apply_review_propagates_invalid_grade_error() {
        let mut state = sample_state();
        let review = sample_review(9);
        let err = apply_review(&mut state, &review).unwrap_err();
        assert_eq!(err, StoreError::InvalidGrade { grade: 9 });
    }

    #[test]
    fn derive_review_transition_validates_grade() {
        let state = sample_state();
        let review = sample_review(7);
        let err = derive_review_transition(&state, &review).unwrap_err();
        assert_eq!(err, StoreError::InvalidGrade { grade: 7 });
    }

    #[test]
    fn validate_grade_rejects_out_of_range_values() {
        let err = validate_grade(5).unwrap_err();
<<<<<<< HEAD
        assert_eq!(err, StoreError::InvalidGrade { grade: 5 });
        assert!(validate_grade(4).is_ok());
=======
        assert!(matches!(err, StoreError::InvalidGrade { grade } if grade == 5));
        assert_eq!(validate_grade(4).unwrap(), ValidGrade::try_from(4).unwrap());
>>>>>>> f305dda0
    }

    #[test]
    fn interval_after_grade_adjusts_spacing() {
        let interval = NonZeroU8::new(3).unwrap();
        assert_eq!(interval_after_grade(interval, valid_grade(0)).get(), 1);
        assert_eq!(interval_after_grade(interval, valid_grade(1)).get(), 1);
        assert_eq!(interval_after_grade(interval, valid_grade(2)), interval);
        assert_eq!(interval_after_grade(interval, valid_grade(3)).get(), 4);
        assert_eq!(interval_after_grade(interval, valid_grade(4)).get(), 6);
    }

    #[test]
    fn ease_delta_for_grade_matches_expectations() {
        assert!(ease_delta_for_grade(valid_grade(0)) < 0.0);
        assert!(ease_delta_for_grade(valid_grade(2)) < 0.0);
        assert!(ease_delta_for_grade(valid_grade(4)) > 0.0);
    }

    #[test]
    fn ease_after_grade_clamps_results() {
        let eased_high = ease_after_grade(2.7, 4).unwrap();
        assert!((eased_high - 2.8).abs() < f32::EPSILON);

        let eased_low = ease_after_grade(1.4, 0).unwrap();
        assert!((eased_low - 1.3).abs() < f32::EPSILON);

        let eased_mid = ease_after_grade(2.0, 3).unwrap();
        assert!((eased_mid - 2.0).abs() < f32::EPSILON);
    }

    #[test]
    fn ease_after_grade_errors_on_out_of_range_values() {
        let err = ease_after_grade(1.5, 9).unwrap_err();
        assert!(matches!(err, StoreError::InvalidGrade { grade } if grade == 9));
    }

    #[test]
    fn interval_after_grade_errors_on_out_of_range_values() {
        let interval = NonZeroU8::new(3).unwrap();
        let err = interval_after_grade(interval, 9).unwrap_err();
        assert!(matches!(err, StoreError::InvalidGrade { grade } if grade == 9));
    }

    #[test]
    fn ease_delta_for_grade_errors_on_out_of_range_values() {
        let err = ease_delta_for_grade(9).unwrap_err();
        assert!(matches!(err, StoreError::InvalidGrade { grade } if grade == 9));
    }

    #[test]
        let eased = ease_after_grade(2.7, valid_grade(4));
        assert!((eased - 2.8).abs() < f32::EPSILON);
    }

    #[test]
    fn next_streak_tracks_correct_answers() {
        assert_eq!(next_streak(2, valid_grade(4)), 3);
        assert_eq!(next_streak(5, valid_grade(1)), 0);
    }

    #[test]
    fn due_date_for_review_offsets_by_interval() {
        let date = naive_date(2023, 1, 1);
        let interval = NonZeroU8::new(3).unwrap();
        assert_eq!(due_date_for_review(date, interval), naive_date(2023, 1, 4));
    }

    #[test]
    fn finalize_transition_collects_components() {
        let state = sample_state();
        let review = sample_review(3);
        let interval = NonZeroU8::new(2).unwrap();
        let transition = finalize_transition(&state, &review, valid_grade(3), interval, 2.3);
        assert_eq!(transition.interval, interval);
        assert!((transition.ease - 2.3).abs() < f32::EPSILON);
        assert_eq!(transition.due_on, naive_date(2023, 1, 3));
    }

    #[test]
    fn commit_review_transition_updates_state() {
        let mut state = sample_state();
        let transition = ReviewTransition {
            interval: NonZeroU8::new(3).unwrap(),
            ease: 2.1,
            streak: 4,
            due_on: naive_date(2023, 1, 4),
        };
        commit_review_transition(&mut state, naive_date(2023, 1, 2), transition);
        assert_eq!(state.interval.get(), 3);
        assert!((state.ease_factor - 2.1).abs() < f32::EPSILON);
        assert_eq!(state.due_on, naive_date(2023, 1, 4));
    }
}

#[cfg(all(test, coverage))]
mod coverage_tests {
    use super::*;
    use std::panic;
    use crate::tests::util::{sample_state, sample_review};
    #[test]
    fn apply_review_updates_state() {
        let mut state = sample_state();
        let review = sample_review(3);
        apply_review(&mut state, &review).unwrap();
        assert_eq!(state.consecutive_correct, 1);
        assert_eq!(state.last_reviewed_on, Some(review.reviewed_on));
    }

    #[test]
    fn apply_review_returns_error_for_invalid_grade() {
        let mut state = sample_state();
        let review = sample_review(9);
        let err = apply_review(&mut state, &review).unwrap_err();
        assert_eq!(err, StoreError::InvalidGrade { grade: 9 });
    }

    #[test]
    fn validate_grade_handles_bounds() {
        assert!(validate_grade(4).is_ok());
        assert_eq!(
            validate_grade(6).unwrap_err(),
            StoreError::InvalidGrade { grade: 6 }
        );
    }

    #[test]
    fn interval_after_grade_covers_branches() {
        let base = NonZeroU8::new(3).unwrap();
        assert_eq!(interval_after_grade(base, 0).get(), 1);
        assert_eq!(interval_after_grade(base, 2), base);
        assert_eq!(interval_after_grade(base, 3).get(), 4);
        assert_eq!(interval_after_grade(base, 4).get(), 6);
    }

    #[test]
    fn ease_delta_for_grade_covers_values() {
        assert!(ease_delta_for_grade(0) < 0.0);
        assert!(ease_delta_for_grade(1) < 0.0);
        assert!(ease_delta_for_grade(2) < 0.0);
        assert_eq!(ease_delta_for_grade(3), 0.0);
        assert!(ease_delta_for_grade(4) > 0.0);
    }

    #[test]
    fn ease_after_grade_clamps_extremes() {
        assert_eq!(ease_after_grade(1.2, 0), 1.3);
        assert_eq!(ease_after_grade(2.9, 4), 2.8);
    }

    #[test]
    fn finalize_transition_collects_components() {
        let state = sample_state();
        let review = sample_review(3);
        let interval = NonZeroU8::new(2).unwrap();
        let transition = finalize_transition(&state, &review, interval, 2.1);
        assert_eq!(transition.interval, interval);
        assert!((transition.ease - 2.1).abs() < f32::EPSILON);
        assert_eq!(transition.due_on, review.reviewed_on + Duration::days(2));
    }

    #[test]
    fn next_streak_and_commit_review_transition() {
        let mut state = sample_state();
        let transition = ReviewTransition {
            interval: NonZeroU8::new(4).unwrap(),
            ease: 2.0,
            streak: next_streak(5, 4),
            due_on: NaiveDate::from_ymd_opt(2023, 1, 5).unwrap(),
        };
        commit_review_transition(&mut state, transition.due_on, transition);
        assert_eq!(state.interval.get(), 4);
        assert_eq!(state.consecutive_correct, 6);
        assert_eq!(state.due_on, NaiveDate::from_ymd_opt(2023, 1, 5).unwrap());
    }

    #[test]
    fn due_date_for_review_offsets_days() {
        let start = NaiveDate::from_ymd_opt(2023, 1, 1).unwrap();
        let interval = NonZeroU8::new(3).unwrap();
        assert_eq!(
            due_date_for_review(start, interval),
            start + Duration::days(3)
        );
    }

    #[test]
    fn interval_after_grade_panics_on_out_of_range_values() {
        let interval = NonZeroU8::new(3).unwrap();
        assert!(panic::catch_unwind(|| interval_after_grade(interval, 9)).is_err());
    }

    #[test]
    fn ease_delta_for_grade_panics_on_out_of_range_values() {
        assert!(panic::catch_unwind(|| ease_delta_for_grade(9)).is_err());
    }
}<|MERGE_RESOLUTION|>--- conflicted
+++ resolved
@@ -207,13 +207,8 @@
     #[test]
     fn validate_grade_rejects_out_of_range_values() {
         let err = validate_grade(5).unwrap_err();
-<<<<<<< HEAD
         assert_eq!(err, StoreError::InvalidGrade { grade: 5 });
         assert!(validate_grade(4).is_ok());
-=======
-        assert!(matches!(err, StoreError::InvalidGrade { grade } if grade == 5));
-        assert_eq!(validate_grade(4).unwrap(), ValidGrade::try_from(4).unwrap());
->>>>>>> f305dda0
     }
 
     #[test]
