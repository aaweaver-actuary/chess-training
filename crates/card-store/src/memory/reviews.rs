use std::num::NonZeroU8;

use chrono::{Duration, NaiveDate};

use crate::model::{ReviewRequest, StoredCardState};
use crate::store::StoreError;

#[derive(Debug, Clone, Copy, PartialEq, Eq)]
struct ValidGrade(u8);

impl ValidGrade {
    #[inline]
    fn as_u8(self) -> u8 {
        self.0
    }

    #[inline]
    fn is_correct(self) -> bool {
        self.0 >= 3
    }
}

impl TryFrom<u8> for ValidGrade {
    type Error = StoreError;

    fn try_from(value: u8) -> Result<Self, Self::Error> {
        if value <= 4 {
            Ok(Self(value))
        } else {
            Err(StoreError::InvalidGrade { grade: value })
        }
    }
}

#[derive(Debug, Clone, Copy, PartialEq)]
pub(super) struct ReviewTransition {
    interval: NonZeroU8,
    ease: f32,
    streak: u32,
    due_on: NaiveDate,
}

pub(super) fn apply_review(
    state: &mut StoredCardState,
    review: &ReviewRequest,
) -> Result<(), StoreError> {
    let transition = derive_review_transition(state, review)?;
    commit_review_transition(state, review.reviewed_on, transition);
    Ok(())
}

fn derive_review_transition(
    state: &StoredCardState,
    review: &ReviewRequest,
) -> Result<ReviewTransition, StoreError> {
    let grade = validate_grade(review.grade)?;
    let interval = interval_after_grade(state.interval, grade);
    let ease = ease_after_grade(state.ease_factor, grade);
    Ok(finalize_transition(state, review, grade, interval, ease))
}

fn validate_grade(grade: u8) -> Result<ValidGrade, StoreError> {
    grade.try_into()
}

<<<<<<< HEAD
fn interval_after_grade(interval: NonZeroU8, grade: ValidGrade) -> NonZeroU8 {
    match grade.as_u8() {
=======
#[cfg_attr(not(test), allow(dead_code))]
fn interval_after_grade(interval: NonZeroU8, grade: u8) -> Result<NonZeroU8, StoreError> {
    validate_grade(grade)?;
    Ok(interval_after_grade_validated(interval, grade))
}

fn interval_after_grade_validated(interval: NonZeroU8, grade: u8) -> NonZeroU8 {
    match grade {
>>>>>>> 87f5bf69
        0 | 1 => NonZeroU8::new(1).unwrap(),
        2 => interval,
        3 => {
            let next = interval.get().saturating_add(1);
            NonZeroU8::new(next).unwrap()
        }
<<<<<<< HEAD
        4 => {
            let doubled = interval.get().saturating_mul(2);
            NonZeroU8::new(doubled).unwrap()
        }
        _ => unreachable!("Invalid grade value: grades must be 0-4 and validated before computing interval (got {})", grade.as_u8()),
=======
        _ => {
            let doubled = interval.get().saturating_mul(2);
            NonZeroU8::new(doubled).unwrap()
        }
>>>>>>> 87f5bf69
    }
}

#[cfg_attr(not(test), allow(dead_code))]
fn ease_after_grade(current: f32, grade: u8) -> Result<f32, StoreError> {
    validate_grade(grade)?;
    Ok(ease_after_grade_validated(current, grade))
}

fn ease_after_grade_validated(current: f32, grade: u8) -> f32 {
    let delta = ease_delta_for_grade_validated(grade);
    (current + delta).clamp(1.3, 2.8)
}

#[cfg_attr(not(test), allow(dead_code))]
fn ease_delta_for_grade(grade: u8) -> Result<f32, StoreError> {
    validate_grade(grade)?;
    Ok(ease_delta_for_grade_validated(grade))
}

fn ease_delta_for_grade_validated(grade: u8) -> f32 {
    match grade {
        0 => -0.3,
        1 => -0.15,
        2 => -0.05,
        3 => 0.0,
        4 => 0.15,
        _ => {
            // Defensive: unreachable, but return neutral value if ever violated
            0.0
        }
    }
}

fn finalize_transition(
    state: &StoredCardState,
    review: &ReviewRequest,
    grade: ValidGrade,
    interval: NonZeroU8,
    ease: f32,
) -> ReviewTransition {
    let streak = next_streak(state.consecutive_correct, grade);
    let due_on = due_date_for_review(review.reviewed_on, interval);
    ReviewTransition {
        interval,
        ease,
        streak,
        due_on,
    }
}

fn next_streak(current: u32, grade: ValidGrade) -> u32 {
    if grade.is_correct() {
        current.saturating_add(1)
    } else {
        0
    }
}

fn due_date_for_review(reviewed_on: NaiveDate, interval: NonZeroU8) -> NaiveDate {
    reviewed_on + Duration::days(i64::from(interval.get()))
}

fn commit_review_transition(
    state: &mut StoredCardState,
    reviewed_on: NaiveDate,
    transition: ReviewTransition,
) {
    state.interval = transition.interval;
    state.ease_factor = transition.ease;
    state.consecutive_correct = transition.streak;
    state.last_reviewed_on = Some(reviewed_on);
    state.due_on = transition.due_on;
}

#[cfg(all(test, not(coverage)))]
mod tests {
    use super::*;
    fn naive_date(year: i32, month: u32, day: u32) -> NaiveDate {
        NaiveDate::from_ymd_opt(year, month, day).expect("valid date")
    }

    fn sample_state() -> StoredCardState {
        StoredCardState::new(naive_date(2023, 1, 1), NonZeroU8::new(1).unwrap(), 2.5)
    }

    fn sample_review(grade: u8) -> ReviewRequest {
        ReviewRequest {
            card_id: 1,
            reviewed_on: naive_date(2023, 1, 1),
            grade,
        }
    }

    fn valid_grade(grade: u8) -> ValidGrade {
        ValidGrade::try_from(grade).expect("valid grade")
    }

    #[test]
    fn apply_review_updates_state_fields() {
        let mut state = sample_state();
        let review = sample_review(3);
        apply_review(&mut state, &review).expect("valid review");
        assert_eq!(state.last_reviewed_on, Some(naive_date(2023, 1, 1)));
        assert_eq!(state.consecutive_correct, 1);
    }

    #[test]
    fn apply_review_propagates_invalid_grade_error() {
        let mut state = sample_state();
        let review = sample_review(9);
        let err = apply_review(&mut state, &review).unwrap_err();
        assert_eq!(err, StoreError::InvalidGrade { grade: 9 });
    }

    #[test]
    fn derive_review_transition_validates_grade() {
        let state = sample_state();
        let review = sample_review(7);
        let err = derive_review_transition(&state, &review).unwrap_err();
        assert_eq!(err, StoreError::InvalidGrade { grade: 7 });
    }

    #[test]
    fn validate_grade_rejects_out_of_range_values() {
        let err = validate_grade(5).unwrap_err();
        assert_eq!(err, StoreError::InvalidGrade { grade: 5 });
        assert!(validate_grade(4).is_ok());
    }

    #[test]
    fn interval_after_grade_adjusts_spacing() {
        let interval = NonZeroU8::new(3).unwrap();
        assert_eq!(interval_after_grade(interval, valid_grade(0)).get(), 1);
        assert_eq!(interval_after_grade(interval, valid_grade(1)).get(), 1);
        assert_eq!(interval_after_grade(interval, valid_grade(2)), interval);
        assert_eq!(interval_after_grade(interval, valid_grade(3)).get(), 4);
        assert_eq!(interval_after_grade(interval, valid_grade(4)).get(), 6);
    }

    #[test]
    fn ease_delta_for_grade_matches_expectations() {
        assert!(ease_delta_for_grade(valid_grade(0)) < 0.0);
        assert!(ease_delta_for_grade(valid_grade(2)) < 0.0);
        assert!(ease_delta_for_grade(valid_grade(4)) > 0.0);
    }

    #[test]
    fn ease_after_grade_clamps_results() {
        let eased_high = ease_after_grade(2.7, 4).unwrap();
        assert!((eased_high - 2.8).abs() < f32::EPSILON);

        let eased_low = ease_after_grade(1.4, 0).unwrap();
        assert!((eased_low - 1.3).abs() < f32::EPSILON);

        let eased_mid = ease_after_grade(2.0, 3).unwrap();
        assert!((eased_mid - 2.0).abs() < f32::EPSILON);
    }

    #[test]
    fn ease_after_grade_errors_on_out_of_range_values() {
        let err = ease_after_grade(1.5, 9).unwrap_err();
        assert!(matches!(err, StoreError::InvalidGrade { grade } if grade == 9));
    }

    #[test]
    fn interval_after_grade_errors_on_out_of_range_values() {
        let interval = NonZeroU8::new(3).unwrap();
        let err = interval_after_grade(interval, 9).unwrap_err();
        assert!(matches!(err, StoreError::InvalidGrade { grade } if grade == 9));
    }

    #[test]
    fn ease_delta_for_grade_errors_on_out_of_range_values() {
        let err = ease_delta_for_grade(9).unwrap_err();
        assert!(matches!(err, StoreError::InvalidGrade { grade } if grade == 9));
    }

    #[test]
        let eased = ease_after_grade(2.7, valid_grade(4));
        assert!((eased - 2.8).abs() < f32::EPSILON);
    }

    #[test]
    fn next_streak_tracks_correct_answers() {
        assert_eq!(next_streak(2, valid_grade(4)), 3);
        assert_eq!(next_streak(5, valid_grade(1)), 0);
    }

    #[test]
    fn due_date_for_review_offsets_by_interval() {
        let date = naive_date(2023, 1, 1);
        let interval = NonZeroU8::new(3).unwrap();
        assert_eq!(due_date_for_review(date, interval), naive_date(2023, 1, 4));
    }

    #[test]
    fn finalize_transition_collects_components() {
        let state = sample_state();
        let review = sample_review(3);
        let interval = NonZeroU8::new(2).unwrap();
        let transition = finalize_transition(&state, &review, valid_grade(3), interval, 2.3);
        assert_eq!(transition.interval, interval);
        assert!((transition.ease - 2.3).abs() < f32::EPSILON);
        assert_eq!(transition.due_on, naive_date(2023, 1, 3));
    }

    #[test]
    fn commit_review_transition_updates_state() {
        let mut state = sample_state();
        let transition = ReviewTransition {
            interval: NonZeroU8::new(3).unwrap(),
            ease: 2.1,
            streak: 4,
            due_on: naive_date(2023, 1, 4),
        };
        commit_review_transition(&mut state, naive_date(2023, 1, 2), transition);
        assert_eq!(state.interval.get(), 3);
        assert!((state.ease_factor - 2.1).abs() < f32::EPSILON);
        assert_eq!(state.due_on, naive_date(2023, 1, 4));
    }
}

#[cfg(all(test, coverage))]
mod coverage_tests {
    use super::*;
    use std::panic;
    use crate::tests::util::{sample_state, sample_review};
    #[test]
    fn apply_review_updates_state() {
        let mut state = sample_state();
        let review = sample_review(3);
        apply_review(&mut state, &review).unwrap();
        assert_eq!(state.consecutive_correct, 1);
        assert_eq!(state.last_reviewed_on, Some(review.reviewed_on));
    }

    #[test]
    fn apply_review_returns_error_for_invalid_grade() {
        let mut state = sample_state();
        let review = sample_review(9);
        let err = apply_review(&mut state, &review).unwrap_err();
        assert_eq!(err, StoreError::InvalidGrade { grade: 9 });
    }

    #[test]
    fn validate_grade_handles_bounds() {
        assert!(validate_grade(4).is_ok());
        assert_eq!(
            validate_grade(6).unwrap_err(),
            StoreError::InvalidGrade { grade: 6 }
        );
    }

    #[test]
    fn interval_after_grade_covers_branches() {
        let base = NonZeroU8::new(3).unwrap();
        assert_eq!(interval_after_grade(base, 0).get(), 1);
        assert_eq!(interval_after_grade(base, 2), base);
        assert_eq!(interval_after_grade(base, 3).get(), 4);
        assert_eq!(interval_after_grade(base, 4).get(), 6);
    }

    #[test]
    fn ease_delta_for_grade_covers_values() {
        assert!(ease_delta_for_grade(0) < 0.0);
        assert!(ease_delta_for_grade(1) < 0.0);
        assert!(ease_delta_for_grade(2) < 0.0);
        assert_eq!(ease_delta_for_grade(3), 0.0);
        assert!(ease_delta_for_grade(4) > 0.0);
    }

    #[test]
    fn ease_after_grade_clamps_extremes() {
        assert_eq!(ease_after_grade(1.2, 0), 1.3);
        assert_eq!(ease_after_grade(2.9, 4), 2.8);
    }

    #[test]
    fn finalize_transition_collects_components() {
        let state = sample_state();
        let review = sample_review(3);
        let interval = NonZeroU8::new(2).unwrap();
        let transition = finalize_transition(&state, &review, interval, 2.1);
        assert_eq!(transition.interval, interval);
        assert!((transition.ease - 2.1).abs() < f32::EPSILON);
        assert_eq!(transition.due_on, review.reviewed_on + Duration::days(2));
    }

    #[test]
    fn next_streak_and_commit_review_transition() {
        let mut state = sample_state();
        let transition = ReviewTransition {
            interval: NonZeroU8::new(4).unwrap(),
            ease: 2.0,
            streak: next_streak(5, 4),
            due_on: NaiveDate::from_ymd_opt(2023, 1, 5).unwrap(),
        };
        commit_review_transition(&mut state, transition.due_on, transition);
        assert_eq!(state.interval.get(), 4);
        assert_eq!(state.consecutive_correct, 6);
        assert_eq!(state.due_on, NaiveDate::from_ymd_opt(2023, 1, 5).unwrap());
    }

    #[test]
    fn due_date_for_review_offsets_days() {
        let start = NaiveDate::from_ymd_opt(2023, 1, 1).unwrap();
        let interval = NonZeroU8::new(3).unwrap();
        assert_eq!(
            due_date_for_review(start, interval),
            start + Duration::days(3)
        );
    }

    #[test]
    fn interval_after_grade_panics_on_out_of_range_values() {
        let interval = NonZeroU8::new(3).unwrap();
        assert!(panic::catch_unwind(|| interval_after_grade(interval, 9)).is_err());
    }

    #[test]
    fn ease_delta_for_grade_panics_on_out_of_range_values() {
        assert!(panic::catch_unwind(|| ease_delta_for_grade(9)).is_err());
    }
}<|MERGE_RESOLUTION|>--- conflicted
+++ resolved
@@ -63,10 +63,6 @@
     grade.try_into()
 }
 
-<<<<<<< HEAD
-fn interval_after_grade(interval: NonZeroU8, grade: ValidGrade) -> NonZeroU8 {
-    match grade.as_u8() {
-=======
 #[cfg_attr(not(test), allow(dead_code))]
 fn interval_after_grade(interval: NonZeroU8, grade: u8) -> Result<NonZeroU8, StoreError> {
     validate_grade(grade)?;
@@ -75,25 +71,17 @@
 
 fn interval_after_grade_validated(interval: NonZeroU8, grade: u8) -> NonZeroU8 {
     match grade {
->>>>>>> 87f5bf69
         0 | 1 => NonZeroU8::new(1).unwrap(),
         2 => interval,
         3 => {
             let next = interval.get().saturating_add(1);
             NonZeroU8::new(next).unwrap()
         }
-<<<<<<< HEAD
         4 => {
             let doubled = interval.get().saturating_mul(2);
             NonZeroU8::new(doubled).unwrap()
         }
         _ => unreachable!("Invalid grade value: grades must be 0-4 and validated before computing interval (got {})", grade.as_u8()),
-=======
-        _ => {
-            let doubled = interval.get().saturating_mul(2);
-            NonZeroU8::new(doubled).unwrap()
-        }
->>>>>>> 87f5bf69
     }
 }
 
