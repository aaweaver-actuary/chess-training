--- conflicted
+++ resolved
@@ -62,18 +62,6 @@
             ply: 0,
         };
         let err = canonicalize_position_for_storage(position).unwrap_err();
-<<<<<<< HEAD
-        assert!(is_invalid_position(&err));
-    }
-
-    #[test]
-    fn invalid_position_helper_distinguishes_variants() {
-        let err = StoreError::InvalidPosition(PositionError::MalformedFen);
-        assert!(is_invalid_position(&err));
-
-        let other = StoreError::InvalidGrade { grade: 5 };
-        assert!(!is_invalid_position(&other));
-=======
         assert_invalid_position(err);
     }
 
@@ -83,7 +71,6 @@
             assert_invalid_position(StoreError::MissingCard { id: 7 });
         });
         assert!(result.is_err());
->>>>>>> 743f8788
     }
 
     #[test]
