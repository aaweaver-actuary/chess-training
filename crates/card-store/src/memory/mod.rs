--- conflicted
+++ resolved
@@ -275,15 +275,6 @@
             ply: 0,
         };
         let err = store.upsert_position(invalid).unwrap_err();
-<<<<<<< HEAD
-        assert!(is_invalid_position(&err));
-    }
-
-    #[test]
-    fn invalid_position_helper_returns_false_for_other_errors() {
-        let err = StoreError::InvalidGrade { grade: 9 };
-        assert!(!is_invalid_position(&err));
-=======
         assert_invalid_position(err);
     }
 
@@ -293,7 +284,6 @@
             assert_invalid_position(StoreError::MissingCard { id: 1 });
         });
         assert!(result.is_err());
->>>>>>> 743f8788
     }
 
     #[test]
