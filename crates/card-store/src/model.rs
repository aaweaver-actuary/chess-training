//! Domain model structs shared by card-store implementations.

use std::collections::{HashMap, HashSet};

/// Re-export shared review-domain types to simplify crate consumers.
<<<<<<< HEAD
pub use review_domain::{EdgeInput, OpeningCard, ReviewRequest, StoredCardState, TacticCard};
pub use scheduler_core::domain::{
    CardStateBridgeError, Sm2Runtime, StoredSnapshot, hydrate_sm2_state, persist_sm2_state,
=======
pub use review_domain::{
    EdgeId, EdgeInput, OpeningCard, ReviewRequest, StoredCardState, TacticCard,
>>>>>>> 40843e81
};

use review_domain::{
    Card as GenericCard, CardKind as GenericCardKind, ChessPosition, OpeningEdge,
    UnlockDetail as GenericUnlockDetail, UnlockRecord as GenericUnlockRecord,
};

use crate::hash64;

/// Opening edge describing a transition between two positions.
pub type Edge = OpeningEdge;

/// Hash Map from an integer ID to an [`Edge`].
pub type EdgeMap = HashMap<u64, Edge>;

/// Classification of a card target.
pub type CardKind = GenericCardKind<OpeningCard, TacticCard>;

/// Hash Map from an integer ID to a [`Card`].
pub type CardMap = HashMap<u64, GenericCard<u64, String, CardKind, StoredCardState>>;

/// Hash Map from a position ID to a [`ChessPosition`]
pub type PositionMap = HashMap<u64, ChessPosition>;

/// Set of unlock records.
pub type UnlockSet = HashSet<UnlockRecord>;

/// Specialized review card type for the card-store service.
pub type Card = GenericCard<u64, String, CardKind, StoredCardState>;

/// Domain payload stored for each unlock record.
pub type UnlockDetail = GenericUnlockDetail;

/// Unlock ledger entry representing newly released opening moves.
pub type UnlockRecord = GenericUnlockRecord<String, UnlockDetail>;

/// Deterministically compute a card identifier for an opening edge.
#[must_use]
pub fn card_id_for_opening(owner_id: &str, edge_id: u64) -> u64 {
    hash64(&[owner_id.as_bytes(), &edge_id.to_be_bytes()])
}

/// Deterministically compute a card identifier for a tactic.
#[must_use]
pub fn card_id_for_tactic(owner_id: &str, tactic_id: u64) -> u64 {
    hash64(&[owner_id.as_bytes(), &tactic_id.to_be_bytes()])
}

#[cfg(test)]
mod tests {
    use super::*;
    use review_domain::CardKind as GenericCardKind;
    use review_domain::{EdgeId, UnlockDetail};

    fn increment_opening(card: OpeningCard) -> OpeningCard {
        OpeningCard::new(EdgeId::new(card.edge_id.get() + 1))
    }

    fn increment_tactic(card: TacticCard) -> TacticCard {
        TacticCard::new(card.tactic_id + 1)
    }

    fn tactic_identifier(card: TacticCard) -> u64 {
        card.tactic_id + 1
    }

    #[test]
    fn card_id_for_tactic_depends_on_inputs() {
        let base = card_id_for_tactic("owner", 42);
        assert_ne!(base, card_id_for_tactic("owner", 43));
        assert_ne!(base, card_id_for_tactic("other", 42));
    }

    #[test]
    fn card_id_for_opening_depends_on_inputs() {
        let base = card_id_for_opening("owner", 7);
        assert_ne!(base, card_id_for_opening("owner", 8));
        assert_ne!(base, card_id_for_opening("other", 7));
    }

    #[test]
    fn card_kind_helpers_cover_review_domain_types() {
        let opening = OpeningCard::new(EdgeId::new(7));
        let mapped_opening = CardKind::Opening(opening).map_opening(increment_opening);
        assert!(matches!(
            mapped_opening,
            CardKind::Opening(card) if card.edge_id == EdgeId::new(8)
        ));
        assert!(matches!(
            GenericCardKind::<OpeningCard, TacticCard>::Tactic(TacticCard::new(13))
                .map_opening(increment_opening),
            GenericCardKind::Tactic(tactic) if tactic.tactic_id == 13
        ));

        let tactic_kind = CardKind::Tactic(TacticCard::new(11));
        assert!(matches!(
            tactic_kind.clone().map_tactic(tactic_identifier),
            GenericCardKind::Tactic(identifier) if identifier == 12
        ));
        assert!(matches!(
            tactic_kind.as_ref(),
            GenericCardKind::Tactic(payload) if payload.tactic_id == 11
        ));
        assert!(matches!(
            GenericCardKind::<OpeningCard, TacticCard>::Opening(OpeningCard::new(EdgeId::new(5)))
                .map_opening(increment_opening),
            GenericCardKind::Opening(card) if card.edge_id == EdgeId::new(6)
        ));
        assert!(matches!(
            GenericCardKind::<OpeningCard, TacticCard>::Opening(OpeningCard::new(EdgeId::new(5)))
                .map_tactic(increment_tactic),
            GenericCardKind::Opening(card) if card.edge_id == EdgeId::new(5)
        ));
        assert!(matches!(
            GenericCardKind::<OpeningCard, TacticCard>::Opening(OpeningCard::new(EdgeId::new(9))).as_ref(),
            GenericCardKind::Opening(reference) if reference.edge_id == EdgeId::new(9)
        ));
        assert!(matches!(
            GenericCardKind::<OpeningCard, TacticCard>::Tactic(TacticCard::new(21))
                .map_tactic(increment_tactic),
            GenericCardKind::Tactic(card) if card.tactic_id == 22
        ));
        assert!(matches!(
            GenericCardKind::<OpeningCard, TacticCard>::Tactic(TacticCard::new(17))
                .map_tactic(tactic_identifier),
            GenericCardKind::Tactic(identifier) if identifier == 18
        ));

        let edge = OpeningEdge::new(1, 2, 3, "e2e4", "e4");
        assert_eq!(edge.move_uci, "e2e4");
        assert_eq!(edge.move_san, "e4");

        let unlock = UnlockRecord {
            owner_id: String::from("owner"),
            detail: UnlockDetail::new(EdgeId::new(9)),
            unlocked_on: chrono::NaiveDate::from_ymd_opt(2023, 1, 1).expect("valid date"),
        };
        let mapped_unlock = unlock.map_detail(|detail| detail.edge_id);
        assert_eq!(mapped_unlock.detail, EdgeId::new(9));
    }
}<|MERGE_RESOLUTION|>--- conflicted
+++ resolved
@@ -3,14 +3,9 @@
 use std::collections::{HashMap, HashSet};
 
 /// Re-export shared review-domain types to simplify crate consumers.
-<<<<<<< HEAD
 pub use review_domain::{EdgeInput, OpeningCard, ReviewRequest, StoredCardState, TacticCard};
 pub use scheduler_core::domain::{
     CardStateBridgeError, Sm2Runtime, StoredSnapshot, hydrate_sm2_state, persist_sm2_state,
-=======
-pub use review_domain::{
-    EdgeId, EdgeInput, OpeningCard, ReviewRequest, StoredCardState, TacticCard,
->>>>>>> 40843e81
 };
 
 use review_domain::{
