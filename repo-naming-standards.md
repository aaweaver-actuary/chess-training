--- conflicted
+++ resolved
@@ -62,13 +62,8 @@
 ## Cross-Crate Consistency
 [Back to Top](#repository-naming-standards)
 
-<<<<<<< HEAD
 - **Align shared concepts.** If a name appears in multiple crates, use the same spelling and suffix (`ReviewCardStore` vs. `SchedulerStore`). Renaming conflicting traits removes the need for awkward import gymnastics.
 - **Queue terminology.** Export `queue`-related functions with matching verbs across crates (`queue_len`, `build_queue`). Avoid introducing `build_queue_length` variations.
-=======
-- **Align shared concepts.** If a name appears in multiple crates, use the same spelling and suffix (`CardStore` vs. `SchedulerCardStore`). Consider renaming conflicting traits per the audit recommendations to avoid double imports.
-- **Queue terminology.** Export `queue`-related functions with matching verbs across crates (`queue_length`, `build_queue`). Avoid introducing mismatched verb+noun hybrids.
->>>>>>> fd5377df
 - **In-memory stores.** Standardize on `InMemory*Store` (`InMemoryCardStore`, `InMemoryImportStore`, `InMemorySchedulerStore`).
 - **Unlock flow.** Harmonize verbs between crates so card-store and scheduler both use `record_unlock` or `upsert_unlock`, not a mix of `insert`/`record`.
 
