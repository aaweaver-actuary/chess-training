#root {
  min-height: 100vh;
  margin: 0;
  display: flex;
  justify-content: center;
  background: var(--color-app-shell-background);
  padding: var(--space-page) 1rem;
  font-family: var(--font-family-base);
  color: var(--color-text-primary);
}

.app-shell {
  width: min(960px, 100%);
}

.dashboard {
  background: var(--color-surface);
  border-radius: var(--radius-large);
  padding: var(--space-section);
  box-shadow: var(--shadow-elevated);
  display: flex;
  flex-direction: column;
  gap: var(--space-gap-large);
}

.dashboard-header {
  display: flex;
  justify-content: space-between;
  align-items: center;
  gap: var(--space-gap-small);
}

.dashboard-subtitle {
  text-transform: uppercase;
  letter-spacing: 0.3rem;
  font-size: 0.75rem;
  color: var(--color-text-soft);
  margin: 0 0 0.5rem;
}

.dashboard h1 {
  font-size: 2rem;
  margin: 0;
}

.badge {
  padding: 0.4rem 0.75rem;
  border-radius: 999px;
  font-size: 0.75rem;
  font-weight: 600;
  text-transform: uppercase;
  letter-spacing: 0.08em;
}

.badge-cleared {
  background: var(--badge-cleared-bg);
  color: var(--badge-cleared-fg);
}

.badge-low {
  background: var(--badge-low-bg);
  color: var(--badge-low-fg);
}

.badge-moderate {
  background: var(--badge-moderate-bg);
  color: var(--badge-moderate-fg);
}

.badge-high {
  background: var(--badge-high-bg);
  color: var(--badge-high-fg);
}

.badge-stable {
  background: var(--badge-stable-bg);
  color: var(--badge-stable-fg);
}

.badge-watch {
  background: var(--badge-watch-bg);
  color: var(--badge-watch-fg);
}

.badge-critical {
  background: var(--badge-critical-bg);
  color: var(--badge-critical-fg);
}

.metrics-grid {
  display: grid;
  grid-template-columns: repeat(auto-fit, minmax(140px, 1fr));
  gap: var(--space-gap-medium);
}

.metric-card {
  background: var(--color-surface-subtle);
  border-radius: var(--radius-medium);
  padding: 1.5rem;
  box-shadow: var(--shadow-inset);
}

.metric-title {
  margin: 0;
  font-size: 0.85rem;
  text-transform: uppercase;
  letter-spacing: 0.08em;
  color: var(--color-text-soft);
}

.metric-value {
  margin: 0.75rem 0 0.25rem;
  font-size: 2.25rem;
  font-weight: 700;
}

.metric-description {
  margin: 0;
  font-size: 0.95rem;
  color: var(--color-text-muted);
}

.recommendation h2,
.upcoming h2 {
  margin: 0 0 0.75rem;
  font-size: 1.25rem;
  letter-spacing: 0.04em;
}

.primary-action {
  margin: 0;
  font-size: 1.25rem;
  font-weight: 600;
}

.secondary-action {
  margin: 0.75rem 0 0;
  color: var(--color-text-muted);
}

.section-heading {
  display: flex;
  justify-content: space-between;
  align-items: center;
  gap: var(--space-gap-small);
}

.upcoming ul {
  list-style: none;
  margin: 0;
  padding: 0;
  display: flex;
  flex-direction: column;
  gap: var(--space-gap-small);
}

.unlock-item {
  display: flex;
  justify-content: space-between;
  align-items: center;
  gap: var(--space-gap-small);
  background: var(--color-surface-subtle);
  border-radius: var(--radius-compact);
  padding: 1rem 1.25rem;
  box-shadow: var(--shadow-inset);
}

.unlock-move {
  margin: 0;
  font-size: 1.15rem;
  font-weight: 600;
}

.unlock-idea {
  margin: 0.25rem 0 0;
  color: var(--color-text-muted);
  max-width: 460px;
}

.unlock-date {
  font-size: 0.9rem;
  color: var(--color-text-soft);
}

@media (max-width: 720px) {
  .dashboard {
    padding: 1.75rem;
  }

  .dashboard-header {
    flex-direction: column;
    align-items: flex-start;
  }

  .unlock-item {
    flex-direction: column;
    align-items: flex-start;
  }

  .unlock-date {
    align-self: flex-end;
  }
}

.review-controls {
  margin-top: var(--space-gap-large);
  background: var(--color-surface);
  border-radius: var(--radius-large);
  padding: 1.5rem;
  box-shadow: var(--shadow-elevated);
  display: flex;
  flex-direction: column;
  gap: 1rem;
}

.review-controls h2 {
  margin: 0;
  font-size: 1.25rem;
}

.grade-buttons {
  display: flex;
  flex-wrap: wrap;
  gap: 0.75rem;
}

.grade-buttons button {
  border: none;
  border-radius: var(--radius-medium);
  padding: 0.75rem 1.5rem;
  font-size: 1rem;
  font-weight: 600;
  cursor: pointer;
  background: var(--color-accent-primary);
  color: var(--color-surface);
  transition:
    transform 0.1s ease,
    box-shadow 0.1s ease;
}

.grade-buttons button:hover {
  transform: translateY(-1px);
  box-shadow: var(--shadow-elevated);
}

.grade-buttons button:active {
  transform: translateY(1px);
  box-shadow: none;
}

.dashboard-navigation {
  margin-top: var(--space-gap-large);
  display: flex;
  justify-content: flex-end;
}

.floating-action {
  position: relative;
  display: inline-flex;
  align-items: center;
  justify-content: center;
  border-radius: 999px;
  font-weight: 600;
  text-decoration: none;
  color: var(--color-text-primary);
  background: rgba(18, 22, 43, 0.92);
  box-shadow: 0 24px 60px rgba(3, 6, 20, 0.55);
  backdrop-filter: blur(16px);
  transition:
    transform 0.2s ease,
    box-shadow 0.2s ease,
    opacity 0.2s ease;
}

.floating-action::before {
  content: '';
  position: absolute;
  inset: 0;
  border-radius: inherit;
  padding: 1px;
  background: linear-gradient(135deg, rgba(147, 207, 255, 0.85), rgba(104, 102, 255, 0.6));
  mask:
    linear-gradient(#fff 0 0) content-box,
    linear-gradient(#fff 0 0);
  -webkit-mask:
    linear-gradient(#fff 0 0) content-box,
    linear-gradient(#fff 0 0);
  -webkit-mask-composite: xor;
  mask-composite: exclude;
  pointer-events: none;
  opacity: 0.9;
}

.floating-action:hover {
  transform: translateY(-2px);
  box-shadow: 0 30px 70px rgba(3, 6, 20, 0.65);
}

.floating-action:active {
  transform: translateY(1px);
  box-shadow: 0 16px 35px rgba(3, 6, 20, 0.5);
}

.nav-link {
  gap: 0.5rem;
  padding: 0.7rem 1.5rem;
  letter-spacing: 0.02em;
}

.nav-link-disabled {
  opacity: 0.45;
  pointer-events: none;
  box-shadow: none;
}

.nav-link-disabled::before {
  opacity: 0.5;
}

.nav-link-disabled:hover,
.nav-link-disabled:active {
  transform: none;
}

.opening-review-board {
  position: relative;
  width: min(90vw, 560px);
}

.opening-review-board__board {
  width: 100%;
}

.lichess-shortcut {
  position: absolute;
  top: -24px;
  right: -24px;
  width: 64px;
  height: 64px;
  font-size: 28px;
  line-height: 1;
  z-index: 3;
}

@media (max-width: 600px) {
  .lichess-shortcut {
    top: 8px;
    right: 8px;
<<<<<<< HEAD
    width: 40px;
    height: 40px;
    font-size: 20px;
=======
    width: 48px;
    height: 48px;
    font-size: 22px;
>>>>>>> 1b875c69
  }
}

.lichess-shortcut::before {
  opacity: 1;
}

.opening-review-page {
  display: flex;
  flex-direction: column;
  gap: var(--space-gap-large);
}

.review-navigation {
  display: flex;
  justify-content: flex-start;
}

.empty-state {
  background: var(--color-surface);
  border-radius: var(--radius-large);
  padding: 2rem;
  text-align: center;
  box-shadow: var(--shadow-elevated);
}<|MERGE_RESOLUTION|>--- conflicted
+++ resolved
@@ -346,15 +346,9 @@
   .lichess-shortcut {
     top: 8px;
     right: 8px;
-<<<<<<< HEAD
-    width: 40px;
-    height: 40px;
-    font-size: 20px;
-=======
     width: 48px;
     height: 48px;
     font-size: 22px;
->>>>>>> 1b875c69
   }
 }
 
