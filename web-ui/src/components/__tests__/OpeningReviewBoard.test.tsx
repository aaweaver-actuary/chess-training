import { render, screen } from '@testing-library/react';
import { describe, expect, it, vi } from 'vitest';

import type { CardSummary } from '../../types/gateway';
import { OpeningReviewBoard } from '../OpeningReviewBoard';

describe('OpeningReviewBoard', () => {
  const baseCard: CardSummary = {
    card_id: 'card-1',
    kind: 'Opening',
    position_fen: 'rn1qkbnr/ppp1pppp/8/3p4/3P4/8/PPP1PPPP/RNBQKBNR w KQkq - 0 1',
    prompt: 'Play the natural developing move.',
    expected_moves_uci: ['c1g5'],
  };

<<<<<<< HEAD
=======
  const italianStart: CardSummary = {
    card_id: 'italian-1',
    kind: 'Opening',
    position_fen: 'rnbqkbnr/pppppppp/8/8/8/8/PPPPPPPP/RNBQKBNR w KQkq - 0 1',
    prompt: 'Begin the Italian Game with the classical pawn thrust.',
    expected_moves_uci: ['e2e4'],
    meta: { teaching_move_uci: 'e2e4', line_reviews: 0 },
  };

  const italianSecondMove: CardSummary = {
    card_id: 'italian-2',
    kind: 'Opening',
    position_fen: 'rnbqkbnr/pppp1ppp/8/4p3/4P3/8/PPPP1PPP/RNBQKBNR w KQkq e6 0 2',
    prompt: 'Reinforce the centre with a developing knight move.',
    expected_moves_uci: ['g1f3'],
    meta: { teaching_move_uci: 'g1f3', line_reviews: 0 },
  };
>>>>>>> 7d28f3b2
  it('links to the Lichess analysis board for the current position', () => {
    const onResult = vi.fn();
    render(<OpeningReviewBoard card={baseCard} onResult={onResult} />);

<<<<<<< HEAD
    const shortcut = screen.getByRole('link', { name: /analyze this position on lichess/i });
    expect(shortcut).toHaveAttribute(
      'href',
      'https://lichess.org/analysis/standard/rn1qkbnr/ppp1pppp/8/3p4/3P4/8/PPP1PPPP/RNBQKBNR_w_KQkq_-_0_1',
=======
    const shortcut = screen.getByRole('link', { name: /open position on lichess/i });
    expect(shortcut).toHaveAttribute(
      'href',
      `https://lichess.org/analysis/standard/${encodeURIComponent(baseCard.position_fen)}`,
>>>>>>> 7d28f3b2
    );
  });

  it('reports success when the expected move is played', () => {
    const onResult = vi.fn();
    render(<OpeningReviewBoard card={baseCard} onResult={onResult} />);

    const board = screen.getByTestId('opening-review-board');

    board.dispatchEvent(
      new CustomEvent('drop', {
        detail: { source: 'c1', target: 'g5', piece: 'wB' },
      }),
    );

    expect(onResult).toHaveBeenCalledWith('Good', expect.any(Number));
    expect(board).toHaveAttribute(
      'position',
      'rn1qkbnr/ppp1pppp/8/3p2B1/3P4/8/PPP1PPPP/RN1QKBNR b KQkq - 1 1',
    );
  });

  it('reports a miss when an unexpected move is played', () => {
    const onResult = vi.fn();
    render(<OpeningReviewBoard card={baseCard} onResult={onResult} />);

    const board = screen.getByTestId('opening-review-board');

    board.dispatchEvent(
      new CustomEvent('drop', {
        detail: { source: 'g1', target: 'f3', piece: 'wN' },
      }),
    );

    expect(onResult).toHaveBeenCalledWith('Again', expect.any(Number));
    expect(board).toHaveAttribute(
      'position',
      'rn1qkbnr/ppp1pppp/8/3p4/3P4/5N2/PPP1PPPP/RNBQKB1R b KQkq - 1 1',
    );
  });

  it('shows a teaching arrow for the first move of a new line', () => {
    const onResult = vi.fn();
    render(<OpeningReviewBoard card={italianStart} onResult={onResult} />);

    const board = screen.getByTestId('opening-review-board');

    expect(board.getAttribute('data-teaching-arrow')).toBe('e2e4');
  });

  it('updates the teaching arrow when presenting the follow-up move', () => {
    const onResult = vi.fn();
    const { rerender } = render(<OpeningReviewBoard card={italianStart} onResult={onResult} />);

    let board = screen.getByTestId('opening-review-board');
    expect(board.getAttribute('data-teaching-arrow')).toBe('e2e4');

    rerender(<OpeningReviewBoard card={italianSecondMove} onResult={onResult} />);

    board = screen.getByTestId('opening-review-board');
    expect(board.getAttribute('data-teaching-arrow')).toBe('g1f3');
  });

  it('marks the mistaken square and restores the teaching arrow after an incorrect move', () => {
    const onResult = vi.fn();
    render(<OpeningReviewBoard card={italianStart} onResult={onResult} />);

    const board = screen.getByTestId('opening-review-board');

    board.dispatchEvent(
      new CustomEvent('drop', {
        detail: { source: 'g1', target: 'f3', piece: 'wN' },
      }),
    );

    expect(board.getAttribute('data-error-square')).toBe('f3');
    expect(board.getAttribute('data-teaching-arrow')).toBe('e2e4');
  });
});<|MERGE_RESOLUTION|>--- conflicted
+++ resolved
@@ -13,8 +13,6 @@
     expected_moves_uci: ['c1g5'],
   };
 
-<<<<<<< HEAD
-=======
   const italianStart: CardSummary = {
     card_id: 'italian-1',
     kind: 'Opening',
@@ -32,22 +30,14 @@
     expected_moves_uci: ['g1f3'],
     meta: { teaching_move_uci: 'g1f3', line_reviews: 0 },
   };
->>>>>>> 7d28f3b2
   it('links to the Lichess analysis board for the current position', () => {
     const onResult = vi.fn();
     render(<OpeningReviewBoard card={baseCard} onResult={onResult} />);
 
-<<<<<<< HEAD
-    const shortcut = screen.getByRole('link', { name: /analyze this position on lichess/i });
-    expect(shortcut).toHaveAttribute(
-      'href',
-      'https://lichess.org/analysis/standard/rn1qkbnr/ppp1pppp/8/3p4/3P4/8/PPP1PPPP/RNBQKBNR_w_KQkq_-_0_1',
-=======
     const shortcut = screen.getByRole('link', { name: /open position on lichess/i });
     expect(shortcut).toHaveAttribute(
       'href',
       `https://lichess.org/analysis/standard/${encodeURIComponent(baseCard.position_fen)}`,
->>>>>>> 7d28f3b2
     );
   });
 
