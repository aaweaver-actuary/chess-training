import { render, screen } from '@testing-library/react';
import { describe, expect, it, vi } from 'vitest';

import type { CardSummary } from '../../types/gateway';
import { OpeningReviewBoard } from '../OpeningReviewBoard';

describe('OpeningReviewBoard', () => {
  const baseCard: CardSummary = {
    card_id: 'card-1',
    kind: 'Opening',
    position_fen: 'rn1qkbnr/ppp1pppp/8/3p4/3P4/8/PPP1PPPP/RNBQKBNR w KQkq - 0 1',
    prompt: 'Play the natural developing move.',
    expected_moves_uci: ['c1g5'],
  };

<<<<<<< HEAD
  const italianStart: CardSummary = {
    card_id: 'italian-1',
    kind: 'Opening',
    position_fen: 'rnbqkbnr/pppppppp/8/8/8/8/PPPPPPPP/RNBQKBNR w KQkq - 0 1',
    prompt: 'Begin the Italian Game with the classical pawn thrust.',
    expected_moves_uci: ['e2e4'],
    meta: { teaching_move_uci: 'e2e4', line_reviews: 0 },
  };

  const italianSecondMove: CardSummary = {
    card_id: 'italian-2',
    kind: 'Opening',
    position_fen: 'rnbqkbnr/pppp1ppp/8/4p3/4P3/8/PPPP1PPP/RNBQKBNR w KQkq e6 0 2',
    prompt: 'Reinforce the centre with a developing knight move.',
    expected_moves_uci: ['g1f3'],
    meta: { teaching_move_uci: 'g1f3', line_reviews: 0 },
  };
=======
  it('links to the Lichess analysis board for the current position', () => {
    const onResult = vi.fn();
    render(<OpeningReviewBoard card={baseCard} onResult={onResult} />);

    const shortcut = screen.getByRole('link', { name: /open position on lichess/i });
    expect(shortcut).toHaveAttribute(
      'href',
      `https://lichess.org/analysis/standard/${encodeURIComponent(baseCard.position_fen)}`,
    );
  });
>>>>>>> 73de910a

  it('reports success when the expected move is played', () => {
    const onResult = vi.fn();
    render(<OpeningReviewBoard card={baseCard} onResult={onResult} />);

    const board = screen.getByTestId('opening-review-board');

    board.dispatchEvent(
      new CustomEvent('drop', {
        detail: { source: 'c1', target: 'g5', piece: 'wB' },
      }),
    );

    expect(onResult).toHaveBeenCalledWith('Good', expect.any(Number));
    expect(board).toHaveAttribute(
      'position',
      'rn1qkbnr/ppp1pppp/8/3p2B1/3P4/8/PPP1PPPP/RN1QKBNR b KQkq - 1 1',
    );
  });

  it('reports a miss when an unexpected move is played', () => {
    const onResult = vi.fn();
    render(<OpeningReviewBoard card={baseCard} onResult={onResult} />);

    const board = screen.getByTestId('opening-review-board');

    board.dispatchEvent(
      new CustomEvent('drop', {
        detail: { source: 'g1', target: 'f3', piece: 'wN' },
      }),
    );

    expect(onResult).toHaveBeenCalledWith('Again', expect.any(Number));
    expect(board).toHaveAttribute(
      'position',
      'rn1qkbnr/ppp1pppp/8/3p4/3P4/5N2/PPP1PPPP/RNBQKB1R b KQkq - 1 1',
    );
  });

  it('shows a teaching arrow for the first move of a new line', () => {
    const onResult = vi.fn();
    render(<OpeningReviewBoard card={italianStart} onResult={onResult} />);

    const board = screen.getByTestId('opening-review-board');

    expect(board.getAttribute('data-teaching-arrow')).toBe('e2e4');
  });

  it('updates the teaching arrow when presenting the follow-up move', () => {
    const onResult = vi.fn();
    const { rerender } = render(<OpeningReviewBoard card={italianStart} onResult={onResult} />);

    let board = screen.getByTestId('opening-review-board');
    expect(board.getAttribute('data-teaching-arrow')).toBe('e2e4');

    rerender(<OpeningReviewBoard card={italianSecondMove} onResult={onResult} />);

    board = screen.getByTestId('opening-review-board');
    expect(board.getAttribute('data-teaching-arrow')).toBe('g1f3');
  });

  it('marks the mistaken square and restores the teaching arrow after an incorrect move', () => {
    const onResult = vi.fn();
    render(<OpeningReviewBoard card={italianStart} onResult={onResult} />);

    const board = screen.getByTestId('opening-review-board');

    board.dispatchEvent(
      new CustomEvent('drop', {
        detail: { source: 'g1', target: 'f3', piece: 'wN' },
      }),
    );

    expect(board.getAttribute('data-error-square')).toBe('f3');
    expect(board.getAttribute('data-teaching-arrow')).toBe('e2e4');
  });
});<|MERGE_RESOLUTION|>--- conflicted
+++ resolved
@@ -13,7 +13,6 @@
     expected_moves_uci: ['c1g5'],
   };
 
-<<<<<<< HEAD
   const italianStart: CardSummary = {
     card_id: 'italian-1',
     kind: 'Opening',
@@ -31,7 +30,6 @@
     expected_moves_uci: ['g1f3'],
     meta: { teaching_move_uci: 'g1f3', line_reviews: 0 },
   };
-=======
   it('links to the Lichess analysis board for the current position', () => {
     const onResult = vi.fn();
     render(<OpeningReviewBoard card={baseCard} onResult={onResult} />);
@@ -42,7 +40,6 @@
       `https://lichess.org/analysis/standard/${encodeURIComponent(baseCard.position_fen)}`,
     );
   });
->>>>>>> 73de910a
 
   it('reports success when the expected move is played', () => {
     const onResult = vi.fn();
