--- conflicted
+++ resolved
@@ -72,19 +72,12 @@
   return (
     <div className="opening-review-board">
       <a
-<<<<<<< HEAD
-        aria-label="Open position on Lichess"
-=======
         aria-label="Analyze this position on Lichess"
->>>>>>> 1b875c69
         className="floating-action lichess-shortcut"
         href={lichessAnalysisUrl}
         rel="noopener noreferrer"
         target="_blank"
       >
-<<<<<<< HEAD
-        ♞
-=======
         <svg
           width="24"
           height="24"
@@ -98,7 +91,6 @@
           <title>Analyze on Lichess</title>
           <path d="M7 2C7 2 8 4 8 6C8 8 6 10 6 12C6 14 8 16 10 16C12 16 14 14 14 12C14 10 12 8 12 6C12 4 13 2 13 2H7ZM10 18C8.34315 18 7 19.3431 7 21H13C13 19.3431 11.6569 18 10 18Z" />
         </svg>
->>>>>>> 1b875c69
       </a>
       <chess-board
         className="opening-review-board__board"
