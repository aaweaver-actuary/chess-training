--- conflicted
+++ resolved
@@ -55,10 +55,7 @@
     expect(firstHandler).not.toHaveBeenCalled();
     expect(onUnknownCommand).not.toHaveBeenCalled();
   });
-<<<<<<< HEAD
-=======
   
->>>>>>> 05354685
   it('dispatches matching handlers case-insensitively', async () => {
     const { dispatcher } = createDispatcher();
     const handler = vi.fn();
