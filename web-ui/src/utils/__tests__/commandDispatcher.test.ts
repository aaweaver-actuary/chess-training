--- conflicted
+++ resolved
@@ -55,10 +55,7 @@
     expect(firstHandler).not.toHaveBeenCalled();
     expect(onUnknownCommand).not.toHaveBeenCalled();
   });
-<<<<<<< HEAD
-=======
-
->>>>>>> f305dda0
+  
   it('dispatches matching handlers case-insensitively', async () => {
     const { dispatcher } = createDispatcher();
     const handler = vi.fn();
