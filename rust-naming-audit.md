# Rust Naming Audit

This audit reorganizes the earlier glossary by broader use cases while still covering every struct, enum, type alias, and free function defined in the Rust crates. Similar items with overlapping responsibilities are listed together so naming inconsistencies are easier to spot. Every description answers *what the item is for* and *why it exists* in plain English.

---

## 1. Configuration, Defaults, and CLI Plumbing

These types centralize tunable knobs, offer defaults, or translate user input (files/CLI/JS) into runtime settings.

- **`StorageConfig`** (`crates/card-store/src/config.rs`)
  - Stores connection pool limits, batching, and retry counts for card-store backends so deployments can tune persistence without code changes.
  - *Related items:* `SchedulerConfig` (SM-2 tuning), `IngestConfig` (PGN importer knobs), `SchedulerConfigDto`/`SchedulerConfigPatch` (wasm serialization/patching), `FileConfig` and `CliArgs` (PGN CLI).

- **`IngestConfig`**, **`FileConfig::from_path`**, **`CliArgs::{command, from_matches, try_parse_from, build_ingest_config}`** (`crates/chess-training-pgn-import/src/config.rs`)
  - Collect configuration inputs from TOML and command line, ensuring PGN ingestion has all required flags and default fallbacks.
  - *Related items:* `Importer::new` uses these settings; `SchedulerFacade::new` and `WasmScheduler::new` also merge optional patches before instantiating services.

- **`SchedulerConfig`** (`crates/scheduler-core/src/config.rs`)
  - Keeps SM-2 defaults (initial ease, clamps, learning steps) so schedulers can be created consistently.
  - *Related items:* `SchedulerConfigDto`/`SchedulerConfigPatch` expose the same fields to wasm; `Sm2State::new` depends on it to seed state.

- **`SchedulerConfigDto::from`** & **`SchedulerConfigPatch::apply`** (`crates/scheduler-wasm/src/config.rs`)
  - Provide JSON-friendly snapshots and merge logic so JS callers can inspect and tweak SM-2 parameters before handing them back to Rust.
  - *Related items:* `WasmScheduler::new` and `SchedulerFacade::new` rely on the patch output.

- **`SchedulerFacade::new`** (`crates/scheduler-wasm/src/scheduler.rs`) and **`WasmScheduler::new`** (`crates/scheduler-wasm/src/bindings.rs`)
  - Bundle configuration and in-memory stores into ready-to-use schedulers for wasm consumers, optionally honoring user-supplied patches.
  - *Related items:* `Scheduler::new` inside scheduler-core performs the same wiring for native use.

- **Binary `main` stubs** (`crates/chess-training-pgn-import/src/main.rs`, `crates/scheduler-core/src/main.rs`, root `src/main.rs`)
  - Provide minimal entry points (currently printing “Hello, world!”) so crates build as binaries.
  - *Related items:* tests guarding they don’t panic; all of these share placeholder naming and could eventually converge on `fn run()` helpers for consistency.

**Naming observations for this group:**
- Config structs consistently end with `Config`, but helper methods vary between `from_matches`, `try_parse_from`, `apply`, and `build_ingest_config`. They follow domain idioms, yet the CLI pipeline mixes `into_*` and `from_*` verbs; adopting builder verbs (like `build_ingest_config`) keeps constructors consistent.

---

## 2. Domain Models, IDs, and Hashing

These types capture chess domain entities and strongly typed identifiers to avoid collisions.

- **Type aliases in `crates/card-store/src/model.rs`** (`Edge`, `EdgeMap`, `CardMap`, `UnlockSet`, etc.)
  - Tailor generic review-domain types to store-specific key/value maps for clarity when manipulating in-memory data.
  - *Related items:* `CardAggregate` (review-domain) and scheduler-specific aliases (`Card`, `CardKind`). Consistency could improve by suffixing all aliases with `_Map` or `_Set` uniformly (some already do).

- **`build_opening_card_id` / `build_tactic_card_id`** (`crates/card-store/src/model.rs`)
  - Deterministically hash owners with edges/tactics to create reproducible card IDs and prevent duplicates.
  - *Related items:* `hash_with_seed` and `Position::new` in the importer, plus `hash64` in review-domain. The `build_*` prefix now matches other constructors like `build_opening_card`, though aligning on `hash_*_id` could further emphasize the hashing step.

- **`Position`, `OpeningEdgeRecord`, `RepertoireEdge`, `Tactic`, `hash_with_seed`** (`crates/chess-training-pgn-import/src/model.rs`)
  - Encapsulate deterministic hashing and payload construction when importing PGNs, ensuring consistent IDs across runs.
  - *Related items:* `OpeningEdge` and `TacticCard` in review-domain use similar naming; however, importer structs append `Record`/`Edge`, while domain structs use `OpeningEdge`. Consider harmonizing suffixes (e.g., `OpeningEdgeRecord` vs. `OpeningEdge`).

- **`ChessPosition`, `OpeningEdge`, `RepertoireMove`, `Repertoire`, `RepertoireBuilder`, `TacticCard`, `OpeningCard`, `UnlockRecord`, `UnlockDetail`** (`crates/review-domain/src/*.rs`)
  - Define the canonical data structures for chess positions, openings, repertoire moves, tactics, and unlock metadata shared across crates.
  - *Related items:* Scheduler reuses these through aliases. Naming is largely consistent (`*Card`, `*Move`, `*Record`), though `UnlockDetail::new` sits beside generic `UnlockRecord`, unlike other modules where constructors are `::new_*` (e.g., `CardAggregate::new_opening`).

- **`hash64`** (`crates/review-domain/src/hash.rs`)
  - Wraps BLAKE3 hashing for deterministic 64-bit IDs.
  - *Related items:* `hash_with_seed`, `build_opening_card_id`. All use “hash” but some embed the target entity while others don’t; consider exposing a shared `fn hash_entity(namespace, bytes)` helper for uniform terminology.

- **Strong ID macros in `crates/review-domain/src/ids.rs`**
  - Generate newtype wrappers (`PositionId`, `EdgeId`, `CardId`, etc.) to prevent ID misuse.
  - *Related items:* Scheduler’s `Card` alias binds these IDs to UUIDs, showing consistent `Id` suffix usage.

**Naming observations for this group:**
- Constructors are mostly `::new`, but some domain-specific ones are `::new_opening`, `into_edge`, etc. Ensure “into” is only used for consuming conversions (as in `EdgeInput::into_edge`) and consider renaming `RepertoireEdge::new` to `::from_move` if it consumes multiple IDs, for clarity.

---

## 3. Storage Traits, In-Memory Stores, and Persistence Helpers

Everything here orchestrates saving/retrieving positions, edges, cards, and unlocks.

- **`ReviewCardStore` trait & `StoreError` enum** (`crates/card-store/src/store.rs`)
  - Abstract persistence across backends with operations to upsert positions, edges, cards, unlocks, and reviews; enumerate failure cases (missing data, collisions, invalid inputs).
  - *Related items:* `Storage` trait (`chess-training-pgn-import/src/storage.rs`) and scheduler-core’s `SchedulerStore` trait (`crates/scheduler-core/src/store.rs`). The rename to `ReviewCardStore` differentiates the persistence contract from scheduler storage while keeping method vocabularies aligned.

- **`InMemoryCardStore`** and helper lock guards (`crates/card-store/src/memory/in_memory_card_store.rs`)
  - Provide a thread-safe demo backend using RwLocks; wrap lock acquisition in `*_read`/`*_write` helpers to centralize poison handling.
  - *Related items:* `InMemoryImportStore` (PGN importer) and scheduler-core’s `InMemoryStore`. Naming now aligns on the `InMemory*Store` prefix across fixtures.

- **`store_opening_card`, `collect_due_cards_for_owner`, `borrow_card_for_review`, `validate_existing_opening_card`, `build_opening_card`** (`crates/card-store/src/memory/cards.rs`)
  - Manage the card map by inserting or reusing deterministic cards, retrieving due cards, and validating collisions.
  - *Related items:* `store_canonical_position`, `store_canonical_edge`, `insert_unlock_or_error`. Verb choices mix `store_*`, `insert_*`, and `build_*`. If consistency is desired, consider `build_opening_card` → `make_opening_card` or `store_*` → `upsert_*` to match trait terminology.

- **`store_canonical_edge`, `validate_edge_collision`** (`crates/card-store/src/memory/edges.rs`)
  - Ensure edges are deduplicated and collisions flagged.
  - *Related items:* `store_canonical_position` shares the `store_` prefix; adding `validate_*` pairs to both modules is consistent.

- **`canonicalize_position_for_storage`, `store_canonical_position`, `validate_position_collision`** (`crates/card-store/src/memory/position_helpers.rs`)
  - Normalize and de-duplicate chess positions before storage, returning errors when hashes collide with mismatched FEN strings.
  - *Related items:* Similar naming to edge helpers; consistent use of `canonical*` conveys purpose.

- **`apply_review`**, **`map_grade_error`** (`crates/card-store/src/memory/reviews.rs`)
  - Apply learner grades to stored card state and convert domain errors into storage-layer errors.
  - *Related items:* `apply_sm2` (scheduler-core) and `CardAggregate::apply_review`. While verbs align (`apply_*`), `map_grade_error` could become `map_grade_error_to_store_error` for explicitness.

- **`insert_unlock_or_error`** (`crates/card-store/src/memory/unlocks.rs`)
  - Insert unlock records unless a duplicate date/edge combination already exists.
  - *Related items:* Scheduler-core’s `record_unlock` uses the `record_*` prefix; aligning on `record_unlock` vs. `insert_unlock` would help cross-crate comprehension.

- **`Storage` trait, `UpsertOutcome`, `InMemoryImportStore`** (`crates/chess-training-pgn-import/src/storage.rs`)
  - Wrap card-store persistence behind a simpler interface tailored for importer needs, tracking whether upserts inserted or replaced.
<<<<<<< HEAD
- *Related items:* `ReviewCardStore` trait shares method names (`upsert_*`). `ImportInMemoryStore` parallels other in-memory stores but adds `*_records` getters; consider `into_*` naming for getters returning owned data to distinguish from clones.
=======
  - *Related items:* `CardStore` trait shares method names (`upsert_*`). `InMemoryImportStore` parallels other in-memory stores but adds `*_records` getters; consider `into_*` naming for getters returning owned data to distinguish from clones.
>>>>>>> fd5377df

- **Scheduler-core `SchedulerStore` trait & `InMemoryStore`** (`crates/scheduler-core/src/store.rs`)
  - Handle SM-2 card persistence, due card queries, unlock candidate retrieval, and unlock logging.
  - *Related items:* Card-store’s trait; method names align (`upsert_card`, `due_cards_for_owner`) so developers can pivot between review persistence and scheduler code without context switching terminology.

**Naming observations for this group:**
- The verbs `store_*`, `insert_*`, `record_*`, `upsert_*`, and `build_*` mix across modules. Picking one convention per action type (e.g., `upsert_` for persistence, `build_*` for constructors) would reduce mental load. The pairing of `build_opening_card` and `build_opening_card_id` now reflects this symmetry in practice.

---

## 4. PGN Importer Workflow and Parsing Helpers

These items transform PGN text into stored openings and tactics.

- **`Importer` struct & methods (`new`, `with_in_memory_store`, `ingest_pgn_str`, `process_game`, `ensure_setup_requirement_for_fen_games`, `initialize_game_context`, `load_initial_board_from_optional_fen`, `store_opening_data_if_requested`, `finalize_tactic_if_requested`)** (`crates/chess-training-pgn-import/src/importer.rs`)
  - Drive the ingest pipeline, enforcing configuration (e.g., `[SetUp]` tags), tracking per-game state, and writing to storage.
  - *Related items:* `GameContext` and `MoveContext` methods handle per-move state. Method prefixes vary between `ensure_`, `initialize_`, `load_`, `store_`, `finalize_`; overall consistent with their responsibilities.

- **`ImportMetrics` & helpers (`note_*`)** (`crates/chess-training-pgn-import/src/importer.rs`)
  - Count inserted entities during import for reporting/testing.
  - *Related items:* Could align with `UpsertOutcome::is_inserted`; naming is consistent by using the `note_*` prefix.

- **`ImportError`, `IoError`, `ParseError`, `ConfigError`** (`crates/chess-training-pgn-import/src/errors.rs` & importer module)
  - Capture PGN parsing failures, IO errors, and configuration problems for higher-level handling.
  - *Related items:* `StoreError`, `SchedulerError`. Error naming is consistent with `*Error` suffix.

- **`GameContext::{record_starting_position, advance, into_tactic}`** & **`MoveContext::{new, execute_full_move_sequence, process_single_san_move, parse_san, convert_san_to_move}`** (`crates/chess-training-pgn-import/src/importer.rs`)
  - Manage in-game progression and SAN parsing.
  - *Related items:* `parse_games`, `parse_tag`, `sanitize_tokens`, `sanitize_token`, `load_fen`, `move_to_uci`, `board_to_ply`, `position_from_board`. Parsers use `parse_*` or `sanitize_*`, consistently reflecting their action.

**Naming observations for this group:**
- `with_in_memory_store` mirrors naming from other modules and aligns the importer helper with other `InMemory*Store` fixtures.
- `ensure_setup_requirement_for_fen_games` is long but descriptive; similar functions use `ensure_*`. All good.

---

## 5. Review Domain, Card Aggregates, and Grading Logic

These items encode review cards, states, and grade validation.

- **`Card<Id, Owner, Kind, State>`** (`crates/review-domain/src/card.rs`)
  - Generic container for any review card, storing ID, owner, payload, and mutable state.
  - *Related items:* `CardAggregate` (both specialized and generic) wrap this base struct.

- **`CardAggregate` (specialized) & `CardAggregate<Id, Owner, Opening, Tactic>` (generic)** (`crates/review-domain/src/card_aggregate.rs`)
  - Provide constructors (`new_opening`, `new_tactic`) and grade application for cards, either using default domain types or caller-supplied payloads.
  - *Naming concern:* Sharing the same type name for specialized and generic versions is confusing. Consider renaming the generic version to `GenericCardAggregate` or splitting into modules.

- **`CardKind<Opening, Tactic>` & helpers (`map_opening`, `map_tactic`, `as_ref`)** (`crates/review-domain/src/card_kind.rs`)
  - Classify cards as openings or tactics while providing transformation helpers.
  - *Related items:* Scheduler’s `CardKind` alias; names align well.

- **`StoredCardState`, `apply_review`, `next_interval`, etc.** (`crates/review-domain/src/card_state.rs`)
  - Maintain scheduling metadata and encapsulate SM-2 state transitions after each review.
  - *Related items:* `CardStateInvariants` and `CardStateInvariantError` ensure states remain valid.

- **Grade modules (`ValidGrade`, `GradeError`, `accuracy::is_correct`, `adjustments::to_grade_delta`, `conversions::from_u8/new/to_u8/as_u8`, `intervals::to_interval_increment`)** (`crates/review-domain/src/grade/*`)
  - Define valid review grades, conversions, and SM-2 adjustments.
  - *Related items:* Scheduler’s `ReviewOutcome` and `apply_sm2`. Naming is cohesive, though modules mix noun phrases (`adjustments`) with verbs (`conversions`).

- **`ReviewRequest`** (`crates/review-domain/src/review.rs`) and **`ReviewGrade`** (`crates/review-domain/src/review_grade.rs`)
  - Represent grade submissions and high-level descriptors for reviews.
  - *Related items:* `apply_review` functions in stores/scheduler.

- **`apply_sm2`, `update_ease`, `interval_for_grade`, `hard_interval`, `good_interval`, `easy_interval`, `scaled_interval`, `finalize_review`, `due_after_interval`, `state_after_grade`** (`crates/scheduler-core/src/sm2.rs`)
  - Execute SM-2 algorithm steps for scheduler cards.
  - *Related items:* `apply_review` functions elsewhere. Verbs are consistently `apply_` and `update_`.

- **`Sm2State::new`** (`crates/scheduler-core/src/domain/sm2_state.rs`) & **`ReviewOutcome`** (`crates/scheduler-core/src/domain/mod.rs`)
  - Encapsulate scheduler-specific SM-2 state and outcomes.
  - *Related items:* `StoredCardState` in review-domain. Naming parallels (SM-2 vs generic) are acceptable.

**Naming observations for this group:**
- The double `CardAggregate` definitions should be resolved for clarity.
- Grade conversion functions mix `to_` and `as_`. They follow Rust convention (`to_` for owned, `as_` for cheap), so keep as-is.

---

## 6. Scheduler Facade, Queue Building, and Unlock Flow

These items orchestrate SM-2 reviews, queue construction, and unlock tracking.

- **`Scheduler` struct & methods (`new`, `review`, `build_queue`, `into_store`)** (`crates/scheduler-core/src/scheduler.rs`)
  - Wrap the scheduler store and SM-2 config, exposing review execution and queue building.
  - *Related items:* `SchedulerFacade` (wasm), `SchedulerConfig`.

- **`build_queue_for_day`**, **`extend_queue_with_unlocks`**, **`skip_candidate`**, **`unlock_card`**, **`extract_prefix`**, **`ExistingUnlocks::{from_records, contains_prefix, contains_card, track_new_unlock}`** (`crates/scheduler-core/src/queue.rs`)
  - Assemble the daily review queue, merging due cards with unlocks and preventing duplicates.
  - *Related items:* `queue_length` in wasm calls into these helpers. Verb prefixes vary between `build_`, `extend_`, `skip_`, `unlock_`, which match their roles.

- **`queue_length`** (`crates/scheduler-wasm/src/scheduler.rs` and `crates/scheduler-wasm/src/bindings.rs`)
  - Provide wasm-friendly access to queue sizes with consistent naming across the facade and bindings.
  - *Related items:* `build_queue_for_day`. Naming now lines up with scheduler internals, keeping verbs focused on queue building while lengths use the shared noun phrase.

- **Unlock handling**
  - `SchedulerUnlockDetail`, `UnlockRecord` alias (`crates/scheduler-core/src/domain/mod.rs`), scheduler store methods (`record_unlock`, `unlock_candidates`), and wasm binding helpers (`default_config`, `init_panic_hook` for environment setup).
  - *Related items:* `insert_unlock_or_error` (card-store). Method names `record_*` vs. `insert_*` highlight cross-crate inconsistency.

**Naming observations for this group:**
- Continue to audit wasm exports when scheduler APIs change so naming alignment persists across Rust facades and bindings.
- Scheduler store methods like `due_cards_for_owner` could align with card-store’s `collect_due_cards_for_owner` by picking either `due_cards` or `collect_due_cards` across crates.

---

## 7. Supporting Utilities and Re-exports

- **Module re-exports** (`crates/*/src/lib.rs`, `root/src/lib.rs`)
  - Expose internal modules for crate users, providing a single import point.
  - *Naming observation:* Most follow `pub use module::*;` patterns. Keep ensuring module names are nouns (e.g., `config`, `errors`).

- **`docs/rust-structs-glossary.md`** (referenced for guidance)
  - Already documents structs; this audit should be cross-referenced when updating naming.

---

## Cross-Cutting Naming Recommendations

1. **Unify “build/make/store/insert/record/upsert” verbs.**
   - Constructors: prefer `build_*` or `new_*`. Recent updates to `build_opening_card_id`/`build_tactic_card_id` follow this pattern; consider similarly renaming `build_opening_card` → `build_opening_card_payload` (if needed) and `make_input` closures in tests → `build_input` to match production code.
   - Persistence: reserve `upsert_*` for trait APIs, and ensure helpers underneath mirror the same verb (`store_canonical_position` → `upsert_canonical_position`).
   - Unlock operations: align on `record_unlock` (scheduler) or `insert_unlock` (card-store). Pick one and cascade.

2. **Differentiate similarly named traits/stores.**
   - Renaming the overlapping traits to `ReviewCardStore` (card-store) and `SchedulerStore` (scheduler-core) resolves prior ambiguity when both crates are imported together.

3. **Rename duplicated `CardAggregate`.**
   - Split into `StoredCardAggregate` (specialized) and `GenericCardAggregate` or move the generic type into a `generic` module to avoid import ambiguity.

4. **Standardize queue terminology.**
   - Use `queue_length` everywhere instead of mixing `build_queue` (verb) with `build_queue_length`. Perhaps expose `fn queue(owner, date)` returning the full vector and separate `fn queue_len`. Consistency helps API consumers.

5. **Harmonize importer store naming.**
   - ✅ Completed: `ImportInMemoryStore` is now `InMemoryImportStore`, and the importer helper was renamed to `with_in_memory_store` to align with other fixtures.

6. **Constructor verb consistency.**
   - Within domain models, prefer `::new_*` for specialized constructors (`CardAggregate::new_opening`, `SchedulerOpeningCard::new`). Avoid mixing `into_*` for builders unless performing conversions.

Implementing these changes would reduce cognitive overhead for new contributors and make the API more discoverable, especially when scanning for similarly named helpers during reviews.
<|MERGE_RESOLUTION|>--- conflicted
+++ resolved
@@ -104,11 +104,7 @@
 
 - **`Storage` trait, `UpsertOutcome`, `InMemoryImportStore`** (`crates/chess-training-pgn-import/src/storage.rs`)
   - Wrap card-store persistence behind a simpler interface tailored for importer needs, tracking whether upserts inserted or replaced.
-<<<<<<< HEAD
 - *Related items:* `ReviewCardStore` trait shares method names (`upsert_*`). `ImportInMemoryStore` parallels other in-memory stores but adds `*_records` getters; consider `into_*` naming for getters returning owned data to distinguish from clones.
-=======
-  - *Related items:* `CardStore` trait shares method names (`upsert_*`). `InMemoryImportStore` parallels other in-memory stores but adds `*_records` getters; consider `into_*` naming for getters returning owned data to distinguish from clones.
->>>>>>> fd5377df
 
 - **Scheduler-core `SchedulerStore` trait & `InMemoryStore`** (`crates/scheduler-core/src/store.rs`)
   - Handle SM-2 card persistence, due card queries, unlock candidate retrieval, and unlock logging.
