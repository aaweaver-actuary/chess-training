--- conflicted
+++ resolved
@@ -278,7 +278,6 @@
 
     await gradeCard(baseUrl, sessionId, 'c123', 'Good');
 
-<<<<<<< HEAD
     await new Promise((resolve) => setTimeout(resolve, 50));
     const updateMessage = messages.find(
       (msg) => (msg as { type: string }).type === 'UPDATE',
@@ -289,12 +288,10 @@
       card: expect.objectContaining({ card_id: 'c456' }),
       stats: expect.objectContaining({ reviews_today: 1 }),
     });
-=======
     await wait();
     const updateMessage = messages.find((msg) => (msg as { type: string }).type === 'UPDATE');
     expect(updateMessage).toBeTruthy();
     expect((updateMessage as { stats?: unknown })?.stats).toBeTruthy();
->>>>>>> a06a01ce
     socket.close();
     await waitForClose(socket);
   });
@@ -334,10 +331,7 @@
     await wait(200);
 
     expect(receivedMessage).toBe(false);
-<<<<<<< HEAD
     expect(closed).toBe(false);
-=======
->>>>>>> a06a01ce
 
     socket.close();
     await waitForClose(socket);
