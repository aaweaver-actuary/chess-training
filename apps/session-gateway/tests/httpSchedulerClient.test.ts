import { describe, expect, it, vi } from 'vitest';
import { createHttpSchedulerClient } from '../src/clients/httpSchedulerClient.js';

const jsonResponse = (body: unknown, init: ResponseInit = {}) => {
  const headers = new Headers(init.headers);
  if (!headers.has('content-type')) {
    headers.set('content-type', 'application/json');
  }
  return new Response(JSON.stringify(body), {
    status: init.status ?? 200,
    ...init,
    headers,
  });
};

const createClient = (fetchImpl?: ReturnType<typeof vi.fn>) =>
  createHttpSchedulerClient({ baseUrl: 'http://scheduler.test', fetchImpl });

const sampleCard = {
  card_id: 'card-1',
  kind: 'Opening' as const,
  position_fen: 'start',
  prompt: 'Go',
};

describe('http scheduler client', () => {
  it('fetches queues and next cards from scheduler', async () => {
    const fetchMock = vi.fn(async () => jsonResponse({ queue: [sampleCard] }));
    const client = createClient(fetchMock);
    const queue = await client.fetchQueue('user-1');
    expect(queue).toEqual([sampleCard]);
    expect(fetchMock).toHaveBeenCalledWith(
      'http://scheduler.test/queue',
      expect.anything(),
    );

    fetchMock.mockResolvedValueOnce(jsonResponse({ next_card: sampleCard }));
    const next = await client.gradeCard({
      sessionId: 'session-1',
      cardId: 'card-1',
      grade: 'Good',
      latencyMs: 1000,
    });
    expect(next).toEqual(sampleCard);
    fetchMock.mockResolvedValueOnce(new Response('{}', { status: 200 }));
    const emptyQueue = await client.fetchQueue('user-1');
    expect(emptyQueue).toEqual([]);
    fetchMock.mockResolvedValueOnce(new Response('', { status: 200 }));
    const emptyQueueNoBody = await client.fetchQueue('user-1');
    expect(emptyQueueNoBody).toEqual([]);
    fetchMock.mockResolvedValueOnce(new Response('{}', { status: 200 }));
    const missingNext = await client.gradeCard({
      sessionId: 'session-1',
      cardId: 'card-1',
      grade: 'Good',
      latencyMs: 1000,
    });
    expect(missingNext).toBeNull();

    fetchMock.mockResolvedValueOnce(new Response('', { status: 200 }));
    const emptyResponse = await client.gradeCard({
      sessionId: 'session-1',
      cardId: 'card-2',
      grade: 'Hard',
      latencyMs: 1500,
    });
    expect(emptyResponse).toBeNull();
  });

  it('throws when scheduler responds with non-ok status', async () => {
    const fetchMock = vi.fn(async () => new Response('fail', { status: 500 }));
    const client = createClient(fetchMock);
    await expect(client.fetchQueue('user-1')).rejects.toThrow('scheduler-error');
    fetchMock.mockResolvedValueOnce(new Response('nope', { status: 500 }));
    await expect(
      client.gradeCard({ sessionId: 's', cardId: 'c', grade: 'Again', latencyMs: 10 }),
    ).rejects.toThrow('scheduler-error');
  });

  it('falls back to global fetch implementation when none is provided', async () => {
    const originalFetch = global.fetch;
    const fetchSpy = vi.fn(
      async () => new Response(JSON.stringify({ queue: [] }), { status: 200 }),
    );
    global.fetch = fetchSpy as typeof fetch;
    const client = createClient();
    await client.fetchQueue('user-2');
    expect(fetchSpy).toHaveBeenCalled();
    global.fetch = originalFetch;
  });

<<<<<<< HEAD
  it('treats missing queue payloads as empty results', async () => {
    const fetchMock = vi.fn();
    fetchMock.mockResolvedValueOnce(new Response(JSON.stringify({}), { status: 200 }));
    const client = createHttpSchedulerClient({
      baseUrl: 'http://scheduler.test',
      fetchImpl: fetchMock,
    });
=======
  it('returns an empty queue when the scheduler omits the queue field', async () => {
    const fetchMock = vi.fn();
    // Response missing the 'queue' field
    fetchMock.mockResolvedValueOnce(jsonResponse({ not_queue: [] }, { headers: {} }));
    const client = createClient(fetchMock);
>>>>>>> a06a01ce
    await expect(client.fetchQueue('user-3')).resolves.toEqual([]);
  });
});<|MERGE_RESOLUTION|>--- conflicted
+++ resolved
@@ -89,7 +89,6 @@
     global.fetch = originalFetch;
   });
 
-<<<<<<< HEAD
   it('treats missing queue payloads as empty results', async () => {
     const fetchMock = vi.fn();
     fetchMock.mockResolvedValueOnce(new Response(JSON.stringify({}), { status: 200 }));
@@ -97,13 +96,11 @@
       baseUrl: 'http://scheduler.test',
       fetchImpl: fetchMock,
     });
-=======
   it('returns an empty queue when the scheduler omits the queue field', async () => {
     const fetchMock = vi.fn();
     // Response missing the 'queue' field
     fetchMock.mockResolvedValueOnce(jsonResponse({ not_queue: [] }, { headers: {} }));
     const client = createClient(fetchMock);
->>>>>>> a06a01ce
     await expect(client.fetchQueue('user-3')).resolves.toEqual([]);
   });
 });