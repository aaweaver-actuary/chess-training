--- conflicted
+++ resolved
@@ -4,14 +4,10 @@
 	cargo test --workspace
 	cargo llvm-cov -p chess-training-pgn-import --fail-under-functions 100 \
 		--fail-under-lines 100 \
-<<<<<<< HEAD
-		--show-missing-lines
-=======
 		--fail-under-regions 100 \
 		--show-missing-lines \
 		-vvv
 	npm --prefix web-ui run format:check
 	npm --prefix web-ui run lint
 	npm --prefix web-ui run typecheck
-	npm --prefix web-ui run test:coverage
->>>>>>> e8a6954a
+	npm --prefix web-ui run test:coverage