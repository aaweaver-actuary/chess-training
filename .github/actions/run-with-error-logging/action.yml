name: Run with CI error logging
description: Run a command and capture logs when it exits with code 1.
inputs:
  command:
    description: Command to execute.
    required: true
  label:
    description: Identifier used to name the log file.
    required: false
  working-directory:
    description: Directory in which to run the command.
    required: false
runs:
  using: composite
  steps:
    - id: run
      shell: bash
      run: |
        set -o pipefail

        repo_root="$(pwd)"
        workdir="${{ inputs.working-directory }}"
        if [ -n "$workdir" ]; then
          cd "$workdir"
        fi

        tmp_log="$(mktemp)"
        tmp_script="$(mktemp)"

        printf '%s\n' "${{ inputs.command }}" >"$tmp_script"

        
        bash "$tmp_script" 2>&1 | tee "$tmp_log"
        status=${PIPESTATUS[0]}

        if [ "$status" -eq 1 ]; then
          mkdir -p "$repo_root/ci-errors"
          label="${{ inputs.label }}"
          if [ -z "$label" ]; then
            label="step"
          fi
          safe_label=$(echo "$label" | tr '[:space:]/' '__')
          safe_label=$(echo "$safe_label" | tr -cd '[:alnum:]_.-')
          if [ -z "$safe_label" ]; then
            safe_label="step"
          fi
          timestamp=$(date -u +"%Y%m%dT%H%M%SZ")
          dest="$repo_root/ci-errors/${timestamp}_${safe_label}.log"
          cp "$tmp_log" "$dest"
          echo "Saved CI error log to $dest"

          if [ -n "$GITHUB_TOKEN" ] && [ -n "$GITHUB_REPOSITORY" ]; then
            issue_title="CI failure: $label ($timestamp)"
            issue_api_url="https://api.github.com/repos/$GITHUB_REPOSITORY/issues"

            export ISSUE_TITLE="$issue_title"
            export ISSUE_LABEL="$label"
            export ISSUE_TIMESTAMP="$timestamp"
            export ISSUE_LOG_PATH="$tmp_log"

            issue_payload=$(python3 <<'PY'
import json
import os
import sys

title = os.environ.get("ISSUE_TITLE", "CI failure")
label = os.environ.get("ISSUE_LABEL", "step")
timestamp = os.environ.get("ISSUE_TIMESTAMP", "")
log_path = os.environ.get("ISSUE_LOG_PATH")

if not log_path:
    print("::warning::Missing CI log path; cannot create GitHub issue.", file=sys.stderr)
    sys.exit(0)

try:
    max_log_bytes = 65536  # 64 KB
    with open(log_path, "rb") as handle:
        handle.seek(0, os.SEEK_END)
        file_size = handle.tell()
        if file_size > max_log_bytes:
            handle.seek(-max_log_bytes, os.SEEK_END)
            log_bytes = handle.read(max_log_bytes)
            log_content = log_bytes.decode("utf-8", errors="replace")
            log_content = "[...truncated, showing last 64 KB...]\n" + log_content
        else:
            handle.seek(0)
            log_bytes = handle.read()
            log_content = log_bytes.decode("utf-8", errors="replace")
except OSError as exc:
    print(f"::warning::Failed to read CI log: {exc}", file=sys.stderr)
    sys.exit(0)

body = f"CI step `{label}` failed at {timestamp}.\n\n```\n{log_content}\n```"

print(json.dumps({"title": title, "body": body}))
PY
)

            if [ -n "$issue_payload" ]; then
<<<<<<< HEAD
=======
              # Capture stderr separately to provide detailed error messages
              curl_stderr=$(mktemp)
>>>>>>> 82087caa
              response=$(curl -sS -X POST \
                -H "Authorization: Bearer $GITHUB_TOKEN" \
                -H "Accept: application/vnd.github+json" \
                -H "Content-Type: application/json" \
                "$issue_api_url" \
<<<<<<< HEAD
                -d "$issue_payload")

              curl_status=$?
              if [ "$curl_status" -ne 0 ]; then
                echo "::warning::Failed to contact GitHub API to create CI failure issue."
              else
=======
                -d "$issue_payload" 2>"$curl_stderr")

              curl_status=$?
              if [ "$curl_status" -ne 0 ]; then
                error_details=$(cat "$curl_stderr" 2>/dev/null || echo "No error details available")
                echo "::warning::Failed to contact GitHub API to create CI failure issue. Exit code: $curl_status. Details: $error_details"
                rm -f "$curl_stderr"
              else
                rm -f "$curl_stderr"
>>>>>>> 82087caa
                issue_number=$(python3 <<'PY'
import json
import sys

try:
    data = json.load(sys.stdin)
except json.JSONDecodeError:
    sys.exit(1)

number = data.get("number")
if number is not None:
    print(number)
PY
 <<<"$response")

                if [ -n "$issue_number" ]; then
                  echo "Created GitHub issue #$issue_number for CI failure logs."
                else
                  echo "::warning::Received unexpected response while creating GitHub issue."
                fi
              fi
            else
              echo "::warning::Failed to build GitHub issue payload for CI failure."
            fi
          else
            echo "::warning::Skipping GitHub issue creation; missing GITHUB_TOKEN or GITHUB_REPOSITORY."
          fi
        fi

        rm -f "$tmp_log" "$tmp_script"
        exit "$status"<|MERGE_RESOLUTION|>--- conflicted
+++ resolved
@@ -97,24 +97,13 @@
 )
 
             if [ -n "$issue_payload" ]; then
-<<<<<<< HEAD
-=======
               # Capture stderr separately to provide detailed error messages
               curl_stderr=$(mktemp)
->>>>>>> 82087caa
               response=$(curl -sS -X POST \
                 -H "Authorization: Bearer $GITHUB_TOKEN" \
                 -H "Accept: application/vnd.github+json" \
                 -H "Content-Type: application/json" \
                 "$issue_api_url" \
-<<<<<<< HEAD
-                -d "$issue_payload")
-
-              curl_status=$?
-              if [ "$curl_status" -ne 0 ]; then
-                echo "::warning::Failed to contact GitHub API to create CI failure issue."
-              else
-=======
                 -d "$issue_payload" 2>"$curl_stderr")
 
               curl_status=$?
@@ -124,7 +113,6 @@
                 rm -f "$curl_stderr"
               else
                 rm -f "$curl_stderr"
->>>>>>> 82087caa
                 issue_number=$(python3 <<'PY'
 import json
 import sys
