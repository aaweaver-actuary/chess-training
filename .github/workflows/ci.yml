--- conflicted
+++ resolved
@@ -58,10 +58,6 @@
             --all-features \
             --fail-under-lines 100 \
             --fail-under-functions 100 \
-<<<<<<< HEAD
-            --fail-under-branch 100 \
-=======
->>>>>>> 8997581c
             --fail-under-regions 100 \
             --show-missing-lines \
             --lcov --output-path target/llvm-cov/${{ matrix.crate }}.lcov
